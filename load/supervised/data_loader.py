--- conflicted
+++ resolved
@@ -5,7 +5,7 @@
 from data.datasets.acf.supervised import ACFDatasetOW_HM3_MAT, DatasetNTU_MAT
 from torch.utils.data import random_split
 
-def load_data_supervised(task, BATCH_SIZE, win_len, sample_rate, data_dir=None):
+def load_data_supervised(task, BATCH_SIZE, win_len, sample_rate):
     """
     Load CSI data for supervised learning tasks.
     
@@ -14,51 +14,20 @@
         BATCH_SIZE (int): Batch size
         win_len (int): Window length
         sample_rate (int): Sample rate
-        data_dir (str): Directory containing data (optional)
         
     Returns:
         Tuple of (train_loader, test_loader)
     """
-    # Print start loading data information
-    print(f"[Info] Starting to load CSI data, task: {task}, batch size: {BATCH_SIZE}, window length: {win_len}, sample rate: {sample_rate}")
-    
     if task == 'OW_HM3':
-        # Use provided data_dir instead of hardcoded path
-        if data_dir is None:
-            data_dir = 'C:\\Guozhen\\Code\\Github\\WiFiSSL\\dataset\\metadata\\HM3_sr100_wl200'
-            print(f"[Warning] No data directory provided, using default path: {data_dir}")
-        
-        print(f"[Info] Loading training data from {data_dir}...")
-        try:
-            support_set = CSIDatasetOW_HM3_H5(data_dir, win_len, sample_rate, if_test=0)
-            
-            # Check if the dataset is empty
-            if len(support_set) == 0:
-                print(f"[Error] Training dataset is empty. No data was loaded from {data_dir}")
-                return None, None
-                
-            print(f"[Success] Training dataset loaded successfully with {len(support_set)} samples")
-            
-            print(f"[Info] Loading testing data from {data_dir}...")
-            test_set = CSIDatasetOW_HM3_H5(data_dir, win_len, sample_rate, if_test=1)
-            
-            # Check if the test dataset is empty
-            if len(test_set) == 0:
-                print(f"[Error] Test dataset is empty. No data was loaded from {data_dir}")
-                return None, None
-                
-            print(f"[Success] Testing dataset loaded successfully with {len(test_set)} samples")
-        except Exception as e:
-            print(f"[Error] Data loading failed: {str(e)}")
-            return None, None
-    else:
-        print(f"[Error] Unknown task: {task}")
+        data_dir = 'C:\\Guozhen\\Code\\Github\\WiFiSSL\\dataset\\metadata\\HM3_sr100_wl200'
+        support_set = CSIDatasetOW_HM3_H5(data_dir, win_len, sample_rate, if_test=0)
+        test_set = CSIDatasetOW_HM3_H5(data_dir, win_len, sample_rate, if_test=1)
+    else:
+        print(f"Task unknown: {task}")
         return None, None
     
-    print(f"[Info] Creating data loaders...")
     support_loader = torch.utils.data.DataLoader(support_set, batch_size=BATCH_SIZE, shuffle=True)
     test_loader = torch.utils.data.DataLoader(test_set, batch_size=BATCH_SIZE, shuffle=False)
-    print(f"[Success] Data loaders created successfully")
     
     return support_loader, test_loader
 
@@ -280,19 +249,8 @@
     return unseen_test_loader
 
 
-def load_csi_supervised_integrated(data_dir, task='ThreeClass', batch_size=16, train_ratio=0.8, val_ratio=0.1, test_ratio=0.1, max_samples=5000):
-    """
-<<<<<<< HEAD
-    Load CSI data with integrated loader for supervised learning.
-    
-    Args:
-        data_dir: Directory containing the dataset
-        task: Task type (e.g., ThreeClass, HumanNonhuman)
-        batch_size: Batch size for dataloaders
-        train_ratio: Ratio of training set (will include validation data)
-        test_ratio: Ratio of test set
-        max_samples: Maximum number of samples to load
-=======
+def load_csi_supervised_integrated(data_dir, task='ThreeClass', batch_size=32, train_ratio=0.8, val_ratio=0.1, test_ratio=0.1):
+    """
     Load CSI data using the integrated CSIDatasetMAT class.
     Supports both direct data directory and directory with train/test subdirectories.
     
@@ -303,46 +261,10 @@
         train_ratio (float): Ratio of data to use for training (used only if no train/test subdirs)
         val_ratio (float): Ratio of data to use for validation (used only if no train/test subdirs)
         test_ratio (float): Ratio of data to use for testing (used only if no train/test subdirs)
->>>>>>> b9a9fc96
-        
-    Returns:
-        Tuple of (train_loader, test_loader) - Changed to match old implementation
-    """
-<<<<<<< HEAD
-    try:
-        print(f"[Info] Loading CSI data with integrated loader from {data_dir}")
-        dataset = CSIDatasetMAT(data_dir, task, max_samples=max_samples)
-        
-        # Check if the dataset is empty
-        if len(dataset) == 0:
-            print(f"[Error] Integrated dataset is empty. No data was loaded from {data_dir}")
-            raise ValueError(f"No data found in {data_dir} for task {task}")
-        
-        print(f"[Success] Loaded {len(dataset)} samples for task {task}")
-        
-        # Calculate split sizes - combine train and validation
-        dataset_size = len(dataset)
-        train_size = int((train_ratio + val_ratio) * dataset_size)  # Combined train and validation
-        test_size = dataset_size - train_size
-        
-        print(f"[Info] Splitting dataset: train={train_size}, test={test_size}")
-        
-        # Split the dataset
-        train_dataset, test_dataset = random_split(
-            dataset, [train_size, test_size]
-        )
-        
-        # Create data loaders
-        train_loader = torch.utils.data.DataLoader(
-            train_dataset, batch_size=batch_size, shuffle=True, drop_last=True
-        )
-        test_loader = torch.utils.data.DataLoader(
-            test_dataset, batch_size=batch_size, shuffle=False
-        )
-        
-        print(f"[Success] Data loaders created successfully")
-        return train_loader, test_loader
-=======
+        
+    Returns:
+        Tuple of (train_loader, val_loader, test_loader)
+    """
     # Check if data_dir has train/test subdirectories
     train_dir = os.path.join(data_dir, 'train')
     test_dir = os.path.join(data_dir, 'test')
@@ -503,68 +425,10 @@
         shuffle=False, 
         drop_last=False
     )
->>>>>>> b9a9fc96
-    
-    except Exception as e:
-        print(f"[Error] Error loading integrated CSI data: {str(e)}")
-        raise
-
-
-<<<<<<< HEAD
-def load_csi_unseen_integrated(data_dir, task='ThreeClass', batch_size=16, max_samples=None):
-    """
-    Load CSI data for unseen environments using integrated loader.
-    
-    Args:
-        data_dir: Directory containing test data
-        task: Task type (e.g., ThreeClass, HumanNonhuman)
-        batch_size: Batch size for dataloaders
-        max_samples: Maximum number of samples to load per dataset
-        
-    Returns:
-        Tuple of (train_loader, test_loader) - Changed to match old implementation
-    """
-    try:
-        print(f"[Info] Loading unseen environment CSI data from {data_dir}")
-        # Load training data
-        train_path = os.path.join(data_dir, 'train')
-        print(f"[Info] Loading training data from {train_path}")
-        train_dataset = CSIDatasetMAT(train_path, task, max_samples=max_samples)
-        
-        # Check if the training dataset is empty
-        if len(train_dataset) == 0:
-            print(f"[Error] Training dataset is empty. No data was loaded from {train_path}")
-            raise ValueError(f"No training data found in {train_path} for task {task}")
-        
-        print(f"[Success] Loaded {len(train_dataset)} training samples")
-        
-        # Load test data
-        test_path = os.path.join(data_dir, 'test')
-        print(f"[Info] Loading test data from {test_path}")
-        test_dataset = CSIDatasetMAT(test_path, task, max_samples=max_samples)
-        
-        # Check if the test dataset is empty
-        if len(test_dataset) == 0:
-            print(f"[Error] Test dataset is empty. No data was loaded from {test_path}")
-            raise ValueError(f"No test data found in {test_path} for task {task}")
-        
-        print(f"[Success] Loaded {len(test_dataset)} test samples")
-        
-        # Create data loaders
-        train_loader = torch.utils.data.DataLoader(
-            train_dataset, batch_size=batch_size, shuffle=True, drop_last=True
-        )
-        test_loader = torch.utils.data.DataLoader(
-            test_dataset, batch_size=batch_size, shuffle=False
-        )
-        
-        print(f"[Success] Data loaders created successfully")
-        return train_loader, test_loader
-    
-    except Exception as e:
-        print(f"[Error] Error loading unseen CSI data: {str(e)}")
-        raise
-=======
+    
+    return train_loader, val_loader, test_loader
+
+
 def load_acf_supervised_with_train_test_dirs(data_dir, task='ThreeClass', batch_size=32):
     """
     Load ACF data from separate train and test directories.
@@ -645,5 +509,4 @@
         drop_last=False
     )
     
-    return train_loader, val_loader, test_loader
->>>>>>> b9a9fc96
+    return train_loader, val_loader, test_loader