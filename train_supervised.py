import argparse
import os
import torch
import torch.nn as nn
import numpy as np
import random
import matplotlib.pyplot as plt
from tqdm import tqdm

# Import the new module structure
from engine.supervised.task_trainer import TaskTrainer
from load import (
    load_data_supervised,
    load_model_pretrained,
    save_data_supervised,
    load_acf_supervised,
    load_acf_unseen_environ,
    load_csi_supervised_integrated,
    load_csi_unseen_integrated
)


def parse_args():
    """Parse command line arguments."""
    parser = argparse.ArgumentParser(description='Train supervised learning model')
    
    # Data directories
    parser.add_argument('--csi-data-dir', type=str, default=None,
                      help='Directory containing CSI data')
    parser.add_argument('--acf-data-dir', type=str, default=None,
                      help='Directory containing ACF data')
    parser.add_argument('--train-data-dir', type=str, default=None,
                      help='Directory containing training data (used with unseen_test)')
    parser.add_argument('--output-dir', type=str, default='experiments',
                      help='Directory to save output results')
    parser.add_argument('--results-subdir', type=str, default='supervised',
                      help='Subdirectory under output_dir to save results')
    
    # Data parameters
    parser.add_argument('--mode', type=str, choices=['csi', 'acf'], default='csi',
                      help='Data modality to use (csi or acf)')
    parser.add_argument('--train-ratio', type=float, default=0.8,
                      help='Ratio of data to use for training')
    parser.add_argument('--val-ratio', type=float, default=0.1,
                      help='Ratio of data to use for validation')
    parser.add_argument('--test-ratio', type=float, default=0.1,
                      help='Ratio of data to use for testing')
    parser.add_argument('--win-len', type=int, default=250,
                      help='Window length for CSI data')
    parser.add_argument('--feature-size', type=int, default=90,
                      help='Feature size for CSI data')
    parser.add_argument('--sample-rate', type=int, default=100,
                      help='Sampling rate of the data')
    
    # Training parameters
    parser.add_argument('--batch-size', type=int, default=32, help='Batch size')
    parser.add_argument('--learning-rate', type=float, default=1e-4, help='Learning rate')
    parser.add_argument('--weight-decay', type=float, default=1e-5, help='Weight decay')
    parser.add_argument('--num-epochs', type=int, default=100, help='Number of epochs')
    parser.add_argument('--warmup-epochs', type=int, default=5, help='Warmup epochs')
    parser.add_argument('--patience', type=int, default=15, help='Early stopping patience')
    
    # Model parameters
    parser.add_argument('--num-classes', type=int, default=2, help='Number of classes')
    parser.add_argument('--in-channels', type=int, default=1, help='Number of input channels')
    parser.add_argument('--freeze-backbone', action='store_true', help='Whether to freeze backbone network')
    parser.add_argument('--pretrained', action='store_true', help='Whether to use pretrained model')
    parser.add_argument('--sample-rate', type=int, default=100, help='Sample rate for CSI data')
    
    # Data parameters
    parser.add_argument('--unseen-test', action='store_true', help='Whether to test on unseen environments')
    parser.add_argument('--integrated-loader', action='store_true', help='Whether to use integrated data loader')
    parser.add_argument('--task', type=str, default='ThreeClass', help='Task type for integrated loader (e.g., ThreeClass, HumanNonhuman)')
    parser.add_argument('--max-samples', type=int, default=5000, help='Maximum number of samples to load (to prevent memory issues)')
    
    # Path configuration
    parser.add_argument('--pretrained-model', type=str, default=None, help='Pretrained model path')
    parser.add_argument('--model-name', type=str, default='WiT', help='Model name')
    
    # Other parameters
    parser.add_argument('--seed', type=int, default=42, help='Random seed')
    parser.add_argument('--device', type=str, default=None, help='Training device')

    return parser.parse_args()


def set_seed(seed):
    """Set random seed for reproducibility"""
    torch.manual_seed(seed)
    torch.cuda.manual_seed_all(seed)
    np.random.seed(seed)
    random.seed(seed)
    torch.backends.cudnn.deterministic = True


def train_supervised_csi(args):
    """Train a model for CSI modality."""
    print(f"Starting CSI modality supervised training...")
    
    # # Prepare data
    # if args.unseen_test:
    #     # For unseen test environment
    #     if args.integrated_loader:
    #         # Test loader only
    #         test_loader = load_csi_unseen_integrated(
    #             args.csi_data_dir,
    #             task=args.task,
    #             batch_size=args.batch_size
    #         )
    #         print(f"Using integrated loader for unseen environments with task: {args.task}")
            
    #         # Need to create train and val loaders from a different directory
    #         # Assume train data is in the parent directory or provided separately
    #         if hasattr(args, 'train_data_dir') and args.train_data_dir:
    #             train_dir = args.train_data_dir
    #         else:
    #             # Try to use parent directory
    #             train_dir = os.path.dirname(args.csi_data_dir.rstrip('/\\'))
    #             if not train_dir or train_dir == args.csi_data_dir:
    #                 train_dir = args.csi_data_dir
            
    #         # Load training data
    #         print(f"Loading training data from: {train_dir}")
    #         train_loader, val_loader, _ = load_csi_supervised_integrated(
    #             train_dir,
    #             task=args.task,
    #             batch_size=args.batch_size,
    #             train_ratio=args.train_ratio,
    #             val_ratio=args.val_ratio,
    #             test_ratio=args.test_ratio
    #         )
    #     else:
    #         # Legacy mode
    #         train_loader, val_loader, test_loader = load_data_supervised(
    #             'OW_HM3', 
    #             args.batch_size, 
    #             args.win_len, 
    #             args.sample_rate
    #         )
    # else:
    # Normal training mode
    if args.integrated_loader:
<<<<<<< HEAD
        print(f"Using integrated data loader with task: {args.task}")
        try:
            train_loader, test_loader = load_csi_supervised_integrated(
                args.csi_data_dir,
                task=args.task,
                batch_size=args.batch_size,
                train_ratio=args.train_ratio,
                val_ratio=args.val_ratio,
                test_ratio=args.test_ratio,
                max_samples=getattr(args, 'max_samples', 5000)
            )
            print(f"Integrated data loader successfully loaded data")
        except Exception as e:
            print(f"Integrated data loader failed: {str(e)}")
            print("Falling back to standard data loader...")
            args.integrated_loader = False
    
    if not args.integrated_loader:
        print(f"Using standard data loader")
        try:
            # Pass data directory parameter
            train_loader, test_loader = load_data_supervised(
                'OW_HM3', 
                args.batch_size,
                args.win_len,
                args.sample_rate,
                data_dir=args.csi_data_dir  # Pass data directory
            )
            print(f"Standard data loader successfully loaded data")
        except Exception as e:
            print(f"Data loading failed: {str(e)}")
            print(f"Please check if directory '{args.csi_data_dir}' contains valid data files")
            return None, None
    
    # Check if data loading was successful
    if train_loader is None or test_loader is None:
        print("Data loading returned None loaders. Training cannot proceed.")
        return None, None
    
    # Unpack data loaders - using test_loader for validation
    val_loader = test_loader
    
    # Load model
    if args.pretrained and args.pretrained_model:
        try:
            model = load_model_pretrained(
                checkpoint_path=args.pretrained_model, 
                num_classes=args.num_classes,
                win_len=args.win_len,
                feature_size=args.feature_size,
                in_channels=args.in_channels
            )
            print(f"Loaded pretrained model: {args.pretrained_model}")
        except Exception as e:
            print(f"Failed to load pretrained model: {str(e)}")
            print("Falling back to randomly initialized model...")
            from load import load_model_scratch
            model = load_model_scratch(
                num_classes=args.num_classes, 
                win_len=args.win_len, 
                feature_size=args.feature_size,
                in_channels=args.in_channels
            )
=======
        # Get all three loaders from the same function
        train_loader, val_loader, test_loader = load_csi_supervised_integrated(
            args.csi_data_dir,
            task=args.task,
            batch_size=args.batch_size,
            train_ratio=args.train_ratio,
            val_ratio=args.val_ratio,
            test_ratio=args.test_ratio
        )
        print(f"Using integrated loader with task: {args.task}")
    else:
        # Legacy mode
        train_loader, test_loader = load_data_supervised(
            'OW_HM3', 
            args.batch_size, 
            args.win_len, 
            args.sample_rate
        )
        # Create a validation loader by splitting the test loader
        # This is a legacy behavior and might not be optimal
        val_loader = test_loader  # Use test loader as validation in legacy mode

    # Load model
    if args.pretrained and args.pretrained_model:
        # Load pretrained model
        model = load_model_pretrained(
            checkpoint_path=args.pretrained_model, 
            num_classes=args.num_classes,
            win_len=args.win_len,
            feature_size=args.feature_size,
            in_channels=args.in_channels
        )
        print(f"Loaded pretrained model: {args.pretrained_model}")
>>>>>>> b9a9fc96
    else:
        # Create new model from scratch
        from load import load_model_scratch
        model = load_model_scratch(
            num_classes=args.num_classes, 
            win_len=args.win_len, 
            feature_size=args.feature_size,
            in_channels=args.in_channels
        )
        print("Using randomly initialized model")
    
    # Freeze backbone network (if needed)
    if args.freeze_backbone:
        print("Freezing backbone network...")
        for name, param in model.named_parameters():
            if 'fc' not in name and 'classifier' not in name:
                param.requires_grad = False
    
    # Set save path
    model_type = "pretrained" if args.pretrained else "scratch"
    freeze_status = "frozen" if args.freeze_backbone else "unfrozen"
    loader_type = "integrated" if args.integrated_loader else "standard"
    save_path = os.path.join(args.output_dir, args.results_subdir, 
                            f"{args.model_name}_csi_{model_type}_{freeze_status}_{loader_type}")
    os.makedirs(save_path, exist_ok=True)
    
    # Set training configuration
    config = argparse.Namespace()
    config.num_epochs = args.num_epochs
    config.patience = args.patience
    config.learning_rate = args.learning_rate
    config.weight_decay = args.weight_decay
    config.warmup_epochs = args.warmup_epochs
    config.save_path = save_path
    config.num_classes = args.num_classes
    config.output_dir = args.output_dir
    config.results_subdir = args.results_subdir
    config.model_name = args.model_name
    
    # Set loss function
    criterion = nn.CrossEntropyLoss()
    
    # Create trainer and start training
    trainer = TaskTrainer(
        model=model,
        data_loader=(train_loader, val_loader),
        config=config,
        criterion=criterion
    )
    
    model, results_df = trainer.train()
    
    # Save training results
    results_df.to_csv(os.path.join(save_path, 'training_history.csv'), index=False)
    
    # Test model
    print("Evaluating model on test set...")
    test_loss, test_acc = trainer.evaluate(test_loader)
    print(f"Test results - Loss: {test_loss:.4f}, Accuracy: {test_acc:.4f}")
    
    # Plot confusion matrix
    trainer.plot_confusion_matrix(test_loader)
    
    print(f"CSI supervised training completed! Model and results saved to {save_path}")
    
    return model, results_df


def train_supervised_acf(args):
    """Train a model for ACF modality."""
    print(f"Starting ACF modality supervised training...")
    
    # Prepare data
    if args.unseen_test:
        # For unseen test environment
        if args.integrated_loader:
<<<<<<< HEAD
            # Modified to handle two loaders and max_samples
            train_loader, test_loader = load_csi_unseen_integrated(
=======
            # Test loader only
            test_loader = load_csi_unseen_integrated(
>>>>>>> b9a9fc96
                args.acf_data_dir,
                task=args.task,
                batch_size=args.batch_size,
                max_samples=getattr(args, 'max_samples', 5000)
            )
            print(f"Using integrated loader for unseen environments with task: {args.task}")
            
            # Need to create train and val loaders from a different directory
            # Assume train data is in the parent directory or provided separately
            if hasattr(args, 'train_data_dir') and args.train_data_dir:
                train_dir = args.train_data_dir
            else:
                # Try to use parent directory
                train_dir = os.path.dirname(args.acf_data_dir.rstrip('/\\'))
                if not train_dir or train_dir == args.acf_data_dir:
                    train_dir = args.acf_data_dir
            
            # Load training data
            print(f"Loading training data from: {train_dir}")
            train_loader, val_loader, _ = load_acf_supervised(
                train_dir,
                task=args.task,
                batch_size=args.batch_size
            )
        else:
<<<<<<< HEAD
            train_loader, test_loader = load_acf_unseen_environ(
=======
            # Legacy unseen test mode
            test_loader = load_acf_unseen_environ(
>>>>>>> b9a9fc96
                args.acf_data_dir,
                task=args.task
            )
            print("Using test set with unseen environments...")
            
            # Need to create train and val loaders from a different directory
            if hasattr(args, 'train_data_dir') and args.train_data_dir:
                train_dir = args.train_data_dir
            else:
                # Try to use parent directory
                train_dir = os.path.dirname(args.acf_data_dir.rstrip('/\\'))
                if not train_dir or train_dir == args.acf_data_dir:
                    train_dir = args.acf_data_dir
            
            # Load training data
            print(f"Loading training data from: {train_dir}")
            train_loader, val_loader, _ = load_acf_supervised(
                train_dir,
                task=args.task,
                batch_size=args.batch_size
            )
    else:
<<<<<<< HEAD
        train_loader, test_loader = load_acf_supervised(
=======
        # Normal training mode
        train_loader, val_loader, test_loader = load_acf_supervised(
>>>>>>> b9a9fc96
            args.acf_data_dir,
            task=args.task,
            batch_size=args.batch_size
        )
<<<<<<< HEAD
    
    # Using test_loader for validation as well
    val_loader = test_loader
=======
        print(f"Using ACF data loader with task: {args.task}")
>>>>>>> b9a9fc96
    
    # Load model
    if args.pretrained and args.pretrained_model:
        # Load pretrained model
        model = load_model_pretrained(
            checkpoint_path=args.pretrained_model, 
            num_classes=args.num_classes,
            win_len=args.win_len,
            feature_size=args.feature_size,
            in_channels=args.in_channels
        )
        print(f"Loaded pretrained model: {args.pretrained_model}")
    else:
        # Create new model from scratch
        from load import load_model_scratch
        model = load_model_scratch(
            num_classes=args.num_classes, 
            win_len=args.win_len, 
            feature_size=args.feature_size,
            in_channels=args.in_channels
        )
        print("Using randomly initialized model")
    
    # Freeze backbone network (if needed)
    if args.freeze_backbone:
        print("Freezing backbone network...")
        for name, param in model.named_parameters():
            if 'fc' not in name and 'classifier' not in name:
                param.requires_grad = False
    
    # Set save path
    model_type = "pretrained" if args.pretrained else "scratch"
    freeze_status = "frozen" if args.freeze_backbone else "unfrozen"
    test_type = "unseen" if args.unseen_test else "seen"
    save_path = os.path.join(args.output_dir, args.results_subdir, 
                            f"{args.model_name}_acf_{model_type}_{freeze_status}_{test_type}")
    os.makedirs(save_path, exist_ok=True)
    
    # Set training configuration
    config = argparse.Namespace()
    config.num_epochs = args.num_epochs
    config.patience = args.patience
    config.learning_rate = args.learning_rate
    config.weight_decay = args.weight_decay
    config.warmup_epochs = args.warmup_epochs
    config.save_path = save_path
    config.num_classes = args.num_classes
    config.output_dir = args.output_dir
    config.results_subdir = args.results_subdir
    config.model_name = args.model_name
    
    # Set loss function
    criterion = nn.CrossEntropyLoss()
    
    # Create trainer and start training
    trainer = TaskTrainer(
        model=model,
        data_loader=(train_loader, val_loader),
        config=config,
        criterion=criterion
    )
    
    model, results_df = trainer.train()
    
    # Save training results
    results_df.to_csv(os.path.join(save_path, 'training_history.csv'), index=False)
    
    # Test model
    print("Evaluating model on test set...")
    test_loss, test_acc = trainer.evaluate(test_loader)
    print(f"Test results - Loss: {test_loss:.4f}, Accuracy: {test_acc:.4f}")
    
    # Plot confusion matrix
    trainer.plot_confusion_matrix(test_loader)
    
    print(f"ACF supervised training completed! Model and results saved to {save_path}")
    
    return model, results_df


def main():
    try:
        args = parse_args()
        
        # Set random seed
        set_seed(args.seed)
        
        # 根据任务自动设置正确的类别数
        task_to_classes = {
            'HumanNonhuman': 2,
            'FourClass': 4,
            'HumanID': 4,
            'HumanMotion': 3,
            'ThreeClass': 3,
            'DetectionandClassification': 5,
            'Detection': 2,
            'NTUHumanID': 15,
            'NTUHAR': 6,
            'Widar': 22
        }
        
        if args.task in task_to_classes and args.num_classes != task_to_classes[args.task]:
            print(f"Automatically updating num_classes from {args.num_classes} to {task_to_classes[args.task]} based on task '{args.task}'")
            args.num_classes = task_to_classes[args.task]
        
        # Set device
        if args.device is None:
            args.device = "cuda" if torch.cuda.is_available() else "cpu"
        device = torch.device(args.device)
        print(f"Using device: {device}")
        
        # Create output directory if it doesn't exist
        os.makedirs(os.path.join(args.output_dir, args.results_subdir), exist_ok=True)
        
        # Choose training function based on mode
        if args.mode.lower() == 'csi':
            result = train_supervised_csi(args)
            if result is None or result[0] is None:
                print("CSI training failed. Please check logs for errors.")
            else:
                print("CSI training completed successfully.")
        elif args.mode.lower() == 'acf':
            result = train_supervised_acf(args)
            if result is None or result[0] is None:
                print("ACF training failed. Please check logs for errors.")
            else:
                print("ACF training completed successfully.")
        else:
            raise ValueError(f"Unknown mode: {args.mode}. Please choose 'csi' or 'acf'")
    
    except Exception as e:
        import traceback
        print(f"Error during training: {str(e)}")
        traceback.print_exc()
        print("\nTraining failed. Please check the error messages above.")
        return 1
    
    print("\nTraining process completed.")
    return 0


if __name__ == "__main__":
    main() <|MERGE_RESOLUTION|>--- conflicted
+++ resolved
@@ -65,13 +65,11 @@
     parser.add_argument('--in-channels', type=int, default=1, help='Number of input channels')
     parser.add_argument('--freeze-backbone', action='store_true', help='Whether to freeze backbone network')
     parser.add_argument('--pretrained', action='store_true', help='Whether to use pretrained model')
-    parser.add_argument('--sample-rate', type=int, default=100, help='Sample rate for CSI data')
     
     # Data parameters
     parser.add_argument('--unseen-test', action='store_true', help='Whether to test on unseen environments')
     parser.add_argument('--integrated-loader', action='store_true', help='Whether to use integrated data loader')
     parser.add_argument('--task', type=str, default='ThreeClass', help='Task type for integrated loader (e.g., ThreeClass, HumanNonhuman)')
-    parser.add_argument('--max-samples', type=int, default=5000, help='Maximum number of samples to load (to prevent memory issues)')
     
     # Path configuration
     parser.add_argument('--pretrained-model', type=str, default=None, help='Pretrained model path')
@@ -140,71 +138,6 @@
     # else:
     # Normal training mode
     if args.integrated_loader:
-<<<<<<< HEAD
-        print(f"Using integrated data loader with task: {args.task}")
-        try:
-            train_loader, test_loader = load_csi_supervised_integrated(
-                args.csi_data_dir,
-                task=args.task,
-                batch_size=args.batch_size,
-                train_ratio=args.train_ratio,
-                val_ratio=args.val_ratio,
-                test_ratio=args.test_ratio,
-                max_samples=getattr(args, 'max_samples', 5000)
-            )
-            print(f"Integrated data loader successfully loaded data")
-        except Exception as e:
-            print(f"Integrated data loader failed: {str(e)}")
-            print("Falling back to standard data loader...")
-            args.integrated_loader = False
-    
-    if not args.integrated_loader:
-        print(f"Using standard data loader")
-        try:
-            # Pass data directory parameter
-            train_loader, test_loader = load_data_supervised(
-                'OW_HM3', 
-                args.batch_size,
-                args.win_len,
-                args.sample_rate,
-                data_dir=args.csi_data_dir  # Pass data directory
-            )
-            print(f"Standard data loader successfully loaded data")
-        except Exception as e:
-            print(f"Data loading failed: {str(e)}")
-            print(f"Please check if directory '{args.csi_data_dir}' contains valid data files")
-            return None, None
-    
-    # Check if data loading was successful
-    if train_loader is None or test_loader is None:
-        print("Data loading returned None loaders. Training cannot proceed.")
-        return None, None
-    
-    # Unpack data loaders - using test_loader for validation
-    val_loader = test_loader
-    
-    # Load model
-    if args.pretrained and args.pretrained_model:
-        try:
-            model = load_model_pretrained(
-                checkpoint_path=args.pretrained_model, 
-                num_classes=args.num_classes,
-                win_len=args.win_len,
-                feature_size=args.feature_size,
-                in_channels=args.in_channels
-            )
-            print(f"Loaded pretrained model: {args.pretrained_model}")
-        except Exception as e:
-            print(f"Failed to load pretrained model: {str(e)}")
-            print("Falling back to randomly initialized model...")
-            from load import load_model_scratch
-            model = load_model_scratch(
-                num_classes=args.num_classes, 
-                win_len=args.win_len, 
-                feature_size=args.feature_size,
-                in_channels=args.in_channels
-            )
-=======
         # Get all three loaders from the same function
         train_loader, val_loader, test_loader = load_csi_supervised_integrated(
             args.csi_data_dir,
@@ -238,7 +171,6 @@
             in_channels=args.in_channels
         )
         print(f"Loaded pretrained model: {args.pretrained_model}")
->>>>>>> b9a9fc96
     else:
         # Create new model from scratch
         from load import load_model_scratch
@@ -315,17 +247,11 @@
     if args.unseen_test:
         # For unseen test environment
         if args.integrated_loader:
-<<<<<<< HEAD
-            # Modified to handle two loaders and max_samples
-            train_loader, test_loader = load_csi_unseen_integrated(
-=======
             # Test loader only
             test_loader = load_csi_unseen_integrated(
->>>>>>> b9a9fc96
                 args.acf_data_dir,
                 task=args.task,
-                batch_size=args.batch_size,
-                max_samples=getattr(args, 'max_samples', 5000)
+                batch_size=args.batch_size
             )
             print(f"Using integrated loader for unseen environments with task: {args.task}")
             
@@ -347,12 +273,8 @@
                 batch_size=args.batch_size
             )
         else:
-<<<<<<< HEAD
-            train_loader, test_loader = load_acf_unseen_environ(
-=======
             # Legacy unseen test mode
             test_loader = load_acf_unseen_environ(
->>>>>>> b9a9fc96
                 args.acf_data_dir,
                 task=args.task
             )
@@ -375,23 +297,13 @@
                 batch_size=args.batch_size
             )
     else:
-<<<<<<< HEAD
-        train_loader, test_loader = load_acf_supervised(
-=======
         # Normal training mode
         train_loader, val_loader, test_loader = load_acf_supervised(
->>>>>>> b9a9fc96
             args.acf_data_dir,
             task=args.task,
             batch_size=args.batch_size
         )
-<<<<<<< HEAD
-    
-    # Using test_loader for validation as well
-    val_loader = test_loader
-=======
         print(f"Using ACF data loader with task: {args.task}")
->>>>>>> b9a9fc96
     
     # Load model
     if args.pretrained and args.pretrained_model:
@@ -473,64 +385,42 @@
 
 
 def main():
-    try:
-        args = parse_args()
-        
-        # Set random seed
-        set_seed(args.seed)
-        
-        # 根据任务自动设置正确的类别数
-        task_to_classes = {
-            'HumanNonhuman': 2,
-            'FourClass': 4,
-            'HumanID': 4,
-            'HumanMotion': 3,
-            'ThreeClass': 3,
-            'DetectionandClassification': 5,
-            'Detection': 2,
-            'NTUHumanID': 15,
-            'NTUHAR': 6,
-            'Widar': 22
-        }
-        
-        if args.task in task_to_classes and args.num_classes != task_to_classes[args.task]:
-            print(f"Automatically updating num_classes from {args.num_classes} to {task_to_classes[args.task]} based on task '{args.task}'")
-            args.num_classes = task_to_classes[args.task]
-        
-        # Set device
-        if args.device is None:
-            args.device = "cuda" if torch.cuda.is_available() else "cpu"
-        device = torch.device(args.device)
-        print(f"Using device: {device}")
-        
-        # Create output directory if it doesn't exist
-        os.makedirs(os.path.join(args.output_dir, args.results_subdir), exist_ok=True)
-        
-        # Choose training function based on mode
-        if args.mode.lower() == 'csi':
-            result = train_supervised_csi(args)
-            if result is None or result[0] is None:
-                print("CSI training failed. Please check logs for errors.")
-            else:
-                print("CSI training completed successfully.")
-        elif args.mode.lower() == 'acf':
-            result = train_supervised_acf(args)
-            if result is None or result[0] is None:
-                print("ACF training failed. Please check logs for errors.")
-            else:
-                print("ACF training completed successfully.")
-        else:
-            raise ValueError(f"Unknown mode: {args.mode}. Please choose 'csi' or 'acf'")
-    
-    except Exception as e:
-        import traceback
-        print(f"Error during training: {str(e)}")
-        traceback.print_exc()
-        print("\nTraining failed. Please check the error messages above.")
-        return 1
-    
-    print("\nTraining process completed.")
-    return 0
+    args = parse_args()
+    
+    # Set random seed
+    set_seed(args.seed)
+    
+    # 根据任务自动设置正确的类别数
+    task_to_classes = {
+        'HumanNonhuman': 2,
+        'FourClass': 4,
+        'HumanID': 4,
+        'HumanMotion': 3,
+        'ThreeClass': 3,
+        'DetectionandClassification': 5,
+        'Detection': 2,
+        'NTUHumanID': 15,
+        'NTUHAR': 6,
+        'Widar': 22
+    }
+    
+    if args.task in task_to_classes and args.num_classes != task_to_classes[args.task]:
+        print(f"Automatically updating num_classes from {args.num_classes} to {task_to_classes[args.task]} based on task '{args.task}'")
+        args.num_classes = task_to_classes[args.task]
+    
+    # Set device
+    if args.device is None:
+        args.device = "cuda" if torch.cuda.is_available() else "cpu"
+    device = torch.device(args.device)
+    print(f"Using device: {device}")
+    
+    # Choose training function based on mode
+    if args.mode.lower() == 'csi':
+        train_supervised_csi(args)
+    elif args.mode.lower() == 'acf':
+        train_supervised_acf(args)
+    else:
+        raise ValueError(f"Unknown mode: {args.mode}. Please choose 'csi' or 'acf'")
 
 
 if __name__ == "__main__":
