#!/usr/bin/env python3
# -*- coding: utf-8 -*-
"""
WiFi Sensing Pipeline Runner - Local Environment

This script serves as the main entry point for WiFi sensing benchmark.
It incorporates functionality from train.py, run_model.py, and the original local_runner.py.

Configuration File Management:
1. The configs folder now only contains template configuration files
2. Generated configuration files are saved to the results folder using a unified directory structure: results/TASK/MODEL/EXPERIMENT_ID/
   - Supervised learning: results/TASK/MODEL/EXPERIMENT_ID/supervised_config.json
   - Multitask learning: results/TASK/MODEL/EXPERIMENT_ID/multitask_config.json
3. All runtime parameters should be loaded from the configuration file, command-line arguments are no longer used

Usage:
    python local_runner.py --config_file [config_path]
    
Additional parameters:
    --config_file: JSON configuration file to use for all settings
"""

import os
import sys
import subprocess
import torch
import time
import argparse
import json
from datetime import datetime
import importlib.util
import pandas as pd

# Fix encoding issues on Windows
import io
import locale

# Try to set UTF-8 mode for Windows
if hasattr(sys, 'setdefaultencoding'):
    sys.setdefaultencoding('utf-8')

# Set stdout encoding to UTF-8 if possible
if hasattr(sys.stdout, 'reconfigure'):
    sys.stdout.reconfigure(encoding='utf-8')
elif hasattr(sys, 'stdout') and hasattr(sys.stdout, 'buffer'):
    sys.stdout = io.TextIOWrapper(sys.stdout.buffer, encoding='utf-8', errors='replace')

# Default paths
SCRIPT_DIR = os.path.dirname(os.path.abspath(__file__))

ROOT_DIR = os.path.dirname(SCRIPT_DIR)
print(f"root_dir is {ROOT_DIR}")
CONFIG_DIR = os.path.join(ROOT_DIR, "configs")
DEFAULT_CONFIG_PATH = os.path.join(CONFIG_DIR, "local_default_config.json")

# Ensure results directory exists
DEFAULT_RESULTS_DIR = os.path.join(ROOT_DIR, "results")
os.makedirs(DEFAULT_RESULTS_DIR, exist_ok=True)

def validate_config(config, required_fields=None):
    """
    Validate if the configuration contains all necessary parameters
    
    Args:
        config: Configuration dictionary
        required_fields: List of required fields, if None use default required fields
        
    Returns:
        True if validation succeeds, False otherwise
    """
    if required_fields is None:
        # Define basic required fields
        required_fields = [
            "pipeline", "training_dir", "output_dir", "model", 
            "task", "win_len", "feature_size", "batch_size", "epochs"
        ]
        
    missing_fields = []
    for field in required_fields:
        if field not in config:
            missing_fields.append(field)
    
    if missing_fields:
        print(f"Error: Configuration file is missing the following required parameters: {', '.join(missing_fields)}")
        return False
    
    # Validate if pipeline is valid
    if config["pipeline"] not in config.get("available_pipelines", ["supervised", "multitask"]):
        print(f"Error: Invalid pipeline value: '{config['pipeline']}'")
        print(f"Available options: {config.get('available_pipelines', ['supervised', 'multitask'])}")
        return False
    
    # Validate if model is valid
    if config["model"] not in config.get("available_models", []):
        print(f"Error: Invalid model value: '{config['model']}'")
        print(f"Available options: {config.get('available_models', [])}")
        return False
    
    # Validate if task is valid
    if config["task"] not in config.get("available_tasks", []):
        print(f"Error: Invalid task value: '{config['task']}'")
        print(f"Available options: {config.get('available_tasks', [])}")
        return False
    
    return True

# Load configuration from JSON file
def load_config(config_path=None):
    """Load configuration from JSON file"""
    if config_path is None:
        config_path = DEFAULT_CONFIG_PATH
        
    try:
        with open(config_path, 'r') as f:
            config = json.load(f)
            
        # Validate if the configuration file contains all necessary parameters
        if not validate_config(config):
            sys.exit(1)
            
        # Process few-shot config to ensure backward compatibility
        if 'fewshot' in config:
            fewshot_config = config['fewshot']
            # Set legacy parameters for compatibility
            config['enable_few_shot'] = fewshot_config.get('enabled', False) or config.get('evaluate_fewshot', False)
            config['k_shot'] = fewshot_config.get('k_shots', 5)
            config['inner_lr'] = fewshot_config.get('adaptation_lr', 0.01)
            config['num_inner_steps'] = fewshot_config.get('adaptation_steps', 10)
            config['fewshot_support_split'] = fewshot_config.get('support_split', 'val_id')
            config['fewshot_query_split'] = fewshot_config.get('query_split', 'test_cross_env')
            config['fewshot_finetune_all'] = fewshot_config.get('finetune_all', False)
            config['fewshot_eval_shots'] = fewshot_config.get('eval_shots', False)
            
        print(f"Loaded configuration from {config_path}")
        return config
    except (FileNotFoundError, json.JSONDecodeError) as e:
        print(f"Error: Could not load config file: {e}")
        sys.exit(1)

# Load the configuration
CONFIG = load_config(DEFAULT_CONFIG_PATH)

# Check if CUDA is available
if torch.cuda.is_available():
    device = torch.device("cuda")
    print(f"Using CUDA device: {torch.cuda.get_device_name()}")
    print(f"CUDA version: {torch.version.cuda}")
    print(f"Total GPU memory: {torch.cuda.get_device_properties(0).total_memory / 1e9:.2f} GB")
elif hasattr(torch.backends, "mps") and torch.backends.mps.is_available():
    device = torch.device("mps")
    print("CUDA not available. Using MPS (Apple Silicon GPU).")
else:
    device = torch.device("cpu")
    print("Neither CUDA nor MPS available. Using CPU.")

# Print PyTorch version
print(f"PyTorch version: {torch.__version__}")

# Set device string for command line arguments
if torch.cuda.is_available():
    DEVICE = 'cuda'
elif hasattr(torch.backends, "mps") and torch.backends.mps.is_available():
    DEVICE = 'mps'
else:
    DEVICE = 'cpu'

def run_command(cmd, display_output=True, timeout=1800):
    """
    Run command and display output in real-time with timeout handling.
    
    Args:
        cmd: Command to execute
        display_output: Whether to display command output
        timeout: Command execution timeout in seconds, default 30 minutes
        
    Returns:
        Tuple of (return_code, output_string)
    """
    try:
        # Start process
        process = subprocess.Popen(
            cmd, 
            stdout=subprocess.PIPE, 
            stderr=subprocess.STDOUT,
            universal_newlines=True,
            bufsize=1,
            shell=True
        )
        
        # For storing output
        output = []
        start_time = time.time()
        
        # Main loop
        while process.poll() is None:
            # Check for timeout
            if timeout and time.time() - start_time > timeout:
                if display_output:
                    print(f"\nError: Command execution timed out ({timeout} seconds), terminating...")
                process.kill()
                return -1, '\n'.join(output + [f"Error: Command execution timed out ({timeout} seconds)"])
            
            # Read output line by line without blocking
            try:
                line = process.stdout.readline()
                if line:
                    line = line.rstrip()
                    if display_output:
                        print(line)
                    output.append(line)
                else:
                    # Small sleep to reduce CPU usage
                    time.sleep(0.1)
            except Exception as e:
                print(f"Error reading output: {str(e)}")
                time.sleep(0.1)
        
        # Ensure all remaining output is read
        remaining_output, _ = process.communicate()
        if remaining_output:
            for line in remaining_output.splitlines():
                if display_output:
                    print(line)
                output.append(line)
                
        return process.returncode, '\n'.join(output)
        
    except KeyboardInterrupt:
        # User interruption
        if 'process' in locals() and process.poll() is None:
            print("\nUser interrupted, terminating process...")
            process.kill()
        return -2, "User interrupted execution"
        
    except Exception as e:
        # Other exceptions
        error_msg = f"Error executing command: {str(e)}"
        if display_output:
            print(f"\nError: {error_msg}")
        
        # Kill process if still running
        if 'process' in locals() and process.poll() is None:
            process.kill()
        
        return -1, error_msg

def get_supervised_config(custom_config=None):
    """
    Get configuration for supervised learning pipeline.
    
    Args:
        custom_config: Custom configuration dictionary
        
    Returns:
        Configuration dictionary
    """
    # Custom configuration must be provided
    if custom_config is None:
        print("Error: Configuration parameters must be provided!")
        sys.exit(1)
        
    # Get task class mapping
    task_class_mapping = custom_config.get("task_class_mapping", {})
    
    # Create configuration dictionary
    config = {
        # Data parameters
        'training_dir': custom_config['training_dir'],
        'test_dirs': custom_config.get('test_dirs', []),
        'output_dir': custom_config['output_dir'],
        'results_subdir': f"{custom_config['model']}_{custom_config['task'].lower()}",
        'train_ratio': 0.8,
        'val_ratio': 0.2,
        
        # Training parameters
        'batch_size': custom_config['batch_size'],
        'learning_rate': custom_config.get('learning_rate', 1e-4),
        'weight_decay': custom_config.get('weight_decay', 1e-5),
        'epochs': custom_config['epochs'],
        'warmup_epochs': custom_config.get('warmup_epochs', 5),
        'patience': custom_config.get('patience', 15),
        
        # Model parameters
        'num_classes': task_class_mapping.get(custom_config['task'], 2),  # Default to 2 if task not found
        
        # Integrated loader options
        'integrated_loader': custom_config.get('integrated_loader', True),
        'task': custom_config['task'],
        
        # Other parameters
        'seed': custom_config.get('seed', 42),
        'device': DEVICE,
        'model': custom_config['model'],
        'win_len': custom_config['win_len'],
        'feature_size': custom_config['feature_size'],
        
        # Test split options
        'test_splits': custom_config.get('test_splits', 'all'),

        # Few-shot learning parameters
        'evaluate_fewshot': custom_config.get('evaluate_fewshot', False),
        'fewshot_support_split': custom_config.get('fewshot_support_split', 'val_id'),
        'fewshot_query_split': custom_config.get('fewshot_query_split', 'test_cross_env'),
        'fewshot_adaptation_lr': custom_config.get('fewshot_adaptation_lr', 0.01),
        'fewshot_adaptation_steps': custom_config.get('fewshot_adaptation_steps', 10),
        'fewshot_finetune_all': custom_config.get('fewshot_finetune_all', False),
        'fewshot_eval_shots': custom_config.get('fewshot_eval_shots', False),
        
        # Legacy few-shot parameters (for backwards compatibility)
        'enable_few_shot': custom_config.get('enable_few_shot', False),
        'k_shot': custom_config.get('k_shot', 5),
        'inner_lr': custom_config.get('inner_lr', 0.01),
        'num_inner_steps': custom_config.get('num_inner_steps', 10)
    }
    
    # If model_params exists, add it to config
    if 'model_params' in custom_config:
        config['model_params'] = custom_config['model_params']
    
    return config

def get_multitask_config(custom_config=None):
    """
    Get configuration for multitask learning pipeline
    
    Args:
        custom_config: Custom configuration dictionary
        
    Returns:
        Configuration dictionary
    """
    # Custom configuration must be provided
    if custom_config is None:
        print("Error: Configuration parameters must be provided!")
        sys.exit(1)
    
    # Ensure there is a task name
    if 'task' not in custom_config and 'tasks' in custom_config:
        # If there is no single task name but there is a tasks list, use the first task as the task name
        tasks = custom_config.get('tasks')
        if isinstance(tasks, str):
            # If it's a string, it might be a comma-separated list
            task_list = tasks.split(',')
            if task_list:
                custom_config['task'] = task_list[0]
        elif isinstance(tasks, list) and tasks:
            # If it's a list and not empty
            custom_config['task'] = tasks[0]
    
    # If there is still no task, set a default value
    if 'task' not in custom_config:
        custom_config['task'] = 'multitask'
    
    # Create configuration dictionary
    config = {
        # Data parameters
        'training_dir': custom_config['training_dir'],
        'output_dir': custom_config['output_dir'],
        'results_subdir': f"{custom_config['model']}_{custom_config['task'].lower()}",
        
        # Training parameters
        'batch_size': custom_config['batch_size'],
        'learning_rate': custom_config.get('learning_rate', 5e-4),
        'weight_decay': custom_config.get('weight_decay', 1e-5),
        'epochs': custom_config['epochs'],
        'win_len': custom_config['win_len'],
        'feature_size': custom_config['feature_size'],
        
        # Model parameters
        'model': custom_config['model'],
        'emb_dim': custom_config.get('emb_dim', 128),
        'dropout': custom_config.get('dropout', 0.1),
        
        # Task parameters - keep both task and tasks
        'task': custom_config.get('task'),
        'tasks': custom_config.get('tasks'),
    }
    
    # If transformer_config.json exists, try to load it
    transform_path = os.path.join(CONFIG_DIR, "transformer_config.json")
    if os.path.exists(transform_path):
        print(f"Using existing configuration file: {transform_path}")
        with open(transform_path, 'r') as f:
            transformer_config = json.load(f)
            for k, v in transformer_config.items():
                if k in config:
                    config[k] = v
    
    # Ensure tasks parameter exists and has the correct format
    if not config.get('tasks'):
        if config.get('task'):
            config['tasks'] = config['task']
        else:
            print("Error: Multitask configuration must specify either 'tasks' or 'task' parameter!")
            sys.exit(1)
    
    # If model_params exists, add it to config
    if 'model_params' in custom_config:
        config['model_params'] = custom_config['model_params']
    
    return config

def run_supervised_direct(config):
    """
    Run supervised learning pipeline directly.
    
    Args:
        config: Configuration dictionary
        
    Returns:
        Return code from the process
    """
    # Get necessary parameters
    task_name = config.get('task')
    model_name = config.get('model')
    training_dir = config.get('training_dir')
    base_output_dir = config.get('output_dir')
    
    # Build basic command
    cmd = f"{sys.executable} {os.path.join(SCRIPT_DIR, 'train_supervised.py')}"
    cmd += f" --data_dir=\"{training_dir}\""
    cmd += f" --task_name={task_name}"
    cmd += f" --model={model_name}"
    cmd += f" --batch_size={config.get('batch_size')}"
    cmd += f" --epochs={config.get('epochs')}"
    cmd += f" --win_len={config.get('win_len')}"
    cmd += f" --feature_size={config.get('feature_size')}"
    cmd += f" --save_dir=\"{base_output_dir}\""
    cmd += f" --output_dir=\"{base_output_dir}\""
    
    # Add test split parameters (if they exist)
    if 'test_splits' in config:
        cmd += f" --test_splits=\"{config['test_splits']}\""
    
    # Handle few-shot learning parameters
    if config.get('enable_few_shot', False) or config.get('evaluate_fewshot', False) or config.get('fewshot_eval_shots', False):
        cmd += " --enable_few_shot"
        cmd += f" --k_shot={config.get('k_shot', 5)}"
        cmd += f" --inner_lr={config.get('inner_lr', 0.01)}"
        cmd += f" --num_inner_steps={config.get('num_inner_steps', 10)}"
        
        # Add support set and query set splits (if they exist)
        if 'fewshot_support_split' in config:
            cmd += f" --fewshot_support_split={config['fewshot_support_split']}"
        if 'fewshot_query_split' in config:
            cmd += f" --fewshot_query_split={config['fewshot_query_split']}"
        if config.get('fewshot_finetune_all', False):
            cmd += " --fewshot_finetune_all"
    
    # Add other model-specific parameters
    important_params = ['learning_rate', 'weight_decay', 'warmup_epochs', 'patience', 
                         'emb_dim', 'dropout', 'd_model']
    for param in important_params:
        if param in config:
            cmd += f" --{param}={config[param]}"
    
    # Add parameters from model_params
    if 'model_params' in config:
        for key, value in config['model_params'].items():
            cmd += f" --{key}={value}"
    
    # Run command and capture output
    print(f"Running supervised learning: {cmd}")
    process = subprocess.Popen(
        cmd,
        stdout=subprocess.PIPE,
        stderr=subprocess.STDOUT,
        universal_newlines=True,
        shell=True
    )
    
    # Track experiment_id
    experiment_id = None
    for line in iter(process.stdout.readline, ""):
        print(line, end="")
        # Parse experiment_id from output
        if "Experiment ID:" in line:
            experiment_id = line.split("Experiment ID:")[1].strip()
    
    return_code = process.wait()
    
    if return_code != 0:
        print(f"Error running supervised learning: return code {return_code}")
    else:
        print("Supervised learning completed successfully.")
        
        # If experiment_id was successfully obtained, save configuration directly to experiment directory
        if experiment_id:
            exp_dir = os.path.join(base_output_dir, task_name, model_name, experiment_id)
            config_filename = os.path.join(exp_dir, "supervised_config.json")
            
            try:
                # Ensure directory exists
                os.makedirs(exp_dir, exist_ok=True)
                
                # Save configuration file
                with open(config_filename, 'w') as f:
                    json.dump(config, f, indent=2)
                
                print(f"Configuration saved to model directory: {config_filename}")
            except Exception as e:
                print(f"Error saving configuration file: {str(e)}")
    
    return return_code

<<<<<<< HEAD
def run_meta_learning(config):
    """Run meta-learning pipeline with the given configuration"""
    
    # Build command
    cmd_path = os.path.join(ROOT_DIR, "train_multi_model.py")
    
    # Extract config values
    tasks = config.get("tasks", [config.get("task", TASK)])
    model = config.get("model", MODEL_NAME)
    
    # Set up command
    cmd = [
        "python", cmd_path,
        f"--tasks={','.join(tasks)}",
        f"--model={model}",
        f"--mode={config.get('mode', MODE)}",
        f"--seed={config.get('seed', SEED)}",
        f"--batch_size={config.get('batch_size', BATCH_SIZE)}",
        f"--epochs={config.get('epochs', EPOCH_NUMBER)}",
        f"--patience={config.get('patience', 15)}",
        f"--pipeline=meta"
    ]
    
    # Add optional parameters
    if "output_dir" in config:
        cmd.append(f"--output_dir={config.get('output_dir')}")
    if "enable_few_shot" in config and config["enable_few_shot"]:
        cmd.append(f"--enable_few_shot")
        cmd.append(f"--k_shot={config.get('k_shot', 5)}")
        cmd.append(f"--inner_lr={config.get('inner_lr', 0.01)}")
        cmd.append(f"--num_inner_steps={config.get('num_inner_steps', 10)}")
        
    # Execute the command
    print(f"Running meta-learning command: {' '.join(cmd)}")
    returncode, output = run_command(' '.join(cmd))
    
    return returncode

def run_fewshot_pipeline(config):
    """Run few-shot learning pipeline with the given configuration"""
    
    # Build command
    cmd_path = os.path.join(ROOT_DIR, "scripts", "train_fewshot_pipeline.py")
    
    # Extract config values
    task = config.get("task", TASK)
    model = config.get("model", MODEL_NAME)
    
    # Create a temporary config file with the required settings
    import tempfile
    import json
    
    # Extract few-shot specific settings from config
    fewshot_config = {
        'task': task,
        'model': model,
        'training_dir': config.get('training_dir', TRAINING_DIR),
        'output_dir': config.get('output_dir', OUTPUT_DIR),
        'k_shots': config.get('k_shots', 5),
        'adaptation_lr': config.get('adaptation_lr', 0.01),
        'adaptation_steps': config.get('adaptation_steps', 10),
        'finetune_all': config.get('finetune_all', False),
        'batch_size': config.get('batch_size', BATCH_SIZE),
        'win_len': config.get('win_len', WIN_LEN),
        'feature_size': config.get('feature_size', FEATURE_SIZE)
    }
    
    # Create a temporary file for the config
    with tempfile.NamedTemporaryFile(mode='w', suffix='.json', delete=False) as f:
        json.dump(fewshot_config, f, indent=4)
        temp_config_path = f.name
    
    # Set up command
    cmd = [
        "python", cmd_path,
        f"--task={task}",
        f"--model={model}",
        f"--config={temp_config_path}"
    ]
    
    # Execute the command
    print(f"Running few-shot pipeline command: {' '.join(cmd)}")
    returncode, output = run_command(' '.join(cmd))
    
    # Clean up temporary config file
    try:
        os.unlink(temp_config_path)
    except:
        pass
    
    return returncode

def run_multitask_direct(config):
    """Run multitask learning pipeline directly"""
=======
def run_multitask_direct(config):
    """
    Run multitask learning pipeline.
>>>>>>> 89e463ef
    
    # Import needed modules
    import torch
    
<<<<<<< HEAD
    # Build command
    cmd_path = os.path.join(ROOT_DIR, "train_multi_model.py")
    
    # Extract config values
    tasks = config.get("tasks", [config.get("task", TASK)])
    if isinstance(tasks, str):
        # Convert comma-separated string to list if needed
        tasks = tasks.split(',')
    model = config.get("model", MODEL_NAME)
    
    # Parse test_splits
    test_splits = config.get("test_splits", "all")
    
    # Handle empty test_dirs array gracefully
    test_dirs = config.get("test_dirs", [])
    test_dirs_arg = f"--test_dirs={','.join(test_dirs)}" if test_dirs else ""
    
    # Set up command
    cmd = [
        "python", cmd_path,
        f"--tasks={','.join(tasks)}",
        f"--model={model}",
        f"--mode={config.get('mode', MODE)}",
        f"--training_dir={config.get('training_dir', TRAINING_DIR)}",
        test_dirs_arg,
        f"--output_dir={config.get('output_dir', OUTPUT_DIR)}",
        f"--seed={config.get('seed', SEED)}",
        f"--batch_size={config.get('batch_size', BATCH_SIZE)}",
        f"--epochs={config.get('epochs', EPOCH_NUMBER)}",
        f"--patience={config.get('patience', 15)}",
        f"--win_len={config.get('win_len', WIN_LEN)}",
        f"--feature_size={config.get('feature_size', FEATURE_SIZE)}",
        f"--device={DEVICE}",
        f"--test_splits={test_splits}",
        f"--pipeline=multitask"
    ]
    
    # Add optional parameters
    if "enable_few_shot" in config and config["enable_few_shot"]:
        cmd.append(f"--enable_few_shot")
        cmd.append(f"--k_shot={config.get('k_shot', 5)}")
        cmd.append(f"--inner_lr={config.get('inner_lr', 0.01)}")
        cmd.append(f"--num_inner_steps={config.get('num_inner_steps', 10)}")
        
    # Remove empty arguments
    cmd = [arg for arg in cmd if not arg.endswith("=")]
    
    # Execute the command
    print(f"Running multitask command: {' '.join(cmd)}")
    returncode, output = run_command(' '.join(cmd))
    
    return returncode

def save_config(config, pipeline='supervised'):
    """
    Save configuration to a file
    
    Args:
        config: Configuration dictionary
        pipeline: Pipeline type ('supervised', 'meta', or 'multitask')
        
    Returns:
        Path to the saved config file
    """
    # Create output directory if it doesn't exist
    os.makedirs(os.path.join(CONFIG_DIR, pipeline), exist_ok=True)
=======
    # Get task parameters
    tasks = config.get('tasks')
    if not tasks:
        print("Error: 'tasks' parameter is missing or empty. Please specify at least one task.")
        return 1
    
    # Ensure tasks has the correct format - should be a comma-separated string without spaces
    if isinstance(tasks, list):
        tasks = ','.join(tasks)
    
    # Get basic parameters
    task_name = config.get('task', 'multitask').lower()
    model_name = config.get('model')
    base_output_dir = config.get('output_dir')
    
    # Build command
    cmd = f"{sys.executable} {os.path.join(SCRIPT_DIR, 'train_multitask_adapter.py')}"
    cmd += f" --tasks=\"{tasks}\""
    cmd += f" --model={model_name}"
    cmd += f" --data_dir=\"{config.get('training_dir')}\""
    cmd += f" --epochs={config.get('epochs')}"
    cmd += f" --batch_size={config.get('batch_size')}"
    cmd += f" --win_len={config.get('win_len')}"
    cmd += f" --feature_size={config.get('feature_size')}"
    
    # Add few-shot learning flag (if specified)
    if config.get('enable_few_shot', False) or config.get('evaluate_fewshot', False):
        cmd += " --enable_few_shot"
        cmd += f" --k_shot={config.get('k_shot', 5)}"
        cmd += f" --inner_lr={config.get('inner_lr', 0.01)}"
        cmd += f" --num_inner_steps={config.get('num_inner_steps', 10)}"
    
    # Handle optional parameters from model_params
    if 'model_params' in config:
        model_params = config['model_params']
        for key, value in model_params.items():
            cmd += f" --{key}={value}"
    else:
        # If model_params doesn't exist, handle individual parameters
        for param in ['lr', 'emb_dim', 'dropout', 'patience']:
            if param in config:
                cmd += f" --{param}={config[param]}"
    
    # Add test_splits (if they exist)
    if 'test_splits' in config:
        cmd += f" --test_splits=\"{config['test_splits']}\""
    
    # Run command and capture output
    print(f"Running command: {cmd}")
    process = subprocess.Popen(
        cmd,
        stdout=subprocess.PIPE,
        stderr=subprocess.STDOUT,
        universal_newlines=True,
        shell=True
    )
    
    # Track experiment_id
    experiment_id = None
    for line in iter(process.stdout.readline, ""):
        print(line, end="")
        # Parse experiment_id from output
        if "Experiment ID:" in line:
            experiment_id = line.split("Experiment ID:")[1].strip()
    
    return_code = process.wait()
>>>>>>> 89e463ef
    
    if return_code != 0:
        print(f"Error running multitask learning: return code {return_code}")
    else:
        print("Multitask learning completed successfully.")
        
        # If experiment_id was successfully obtained, save configuration directly to experiment directory
        if experiment_id:
            exp_dir = os.path.join(base_output_dir, task_name, model_name, experiment_id)
            config_filename = os.path.join(exp_dir, "multitask_config.json")
            
            try:
                # Ensure directory exists
                os.makedirs(exp_dir, exist_ok=True)
                
                # Save configuration file
                with open(config_filename, 'w') as f:
                    json.dump(config, f, indent=2)
                
                print(f"Configuration saved to model directory: {config_filename}")
            except Exception as e:
                print(f"Error saving configuration file: {str(e)}")
    
    return return_code

def main():
<<<<<<< HEAD
    """Run the main function"""
    parser = argparse.ArgumentParser(description='WiFi Sensing Pipeline Runner - Local Environment')
    
    # Pipeline selection
    parser.add_argument('--pipeline', type=str, choices=AVAILABLE_PIPELINES, default=PIPELINE,
                        help=f'Learning pipeline to run (choices: {", ".join(AVAILABLE_PIPELINES)})')
    
    # Basic parameters
    parser.add_argument('--model', type=str, choices=AVAILABLE_MODELS, default=MODEL_NAME,
                        help=f'Model architecture (choices: {", ".join(AVAILABLE_MODELS)})')
    parser.add_argument('--task', type=str, choices=AVAILABLE_TASKS, default=TASK,
                        help=f'Task to train on (choices: {", ".join(AVAILABLE_TASKS)})')
    parser.add_argument('--tasks', type=str, default=None,
                        help='Comma-separated list of tasks for multitask learning')
    
    # File paths
    parser.add_argument('--training_dir', type=str, default=TRAINING_DIR,
                        help='Directory containing the training data')
    parser.add_argument('--test_dirs', type=str, default=None,
                        help='Comma-separated list of directories containing test data')
    parser.add_argument('--output_dir', type=str, default=OUTPUT_DIR,
                        help='Directory to save output results')
    parser.add_argument('--config_file', type=str, default=None,
                        help='JSON configuration file to override defaults')
    
    # Model parameters
    parser.add_argument('--mode', type=str, default=MODE,
                        help='Data modality to use (csi or acf)')
    parser.add_argument('--win_len', type=int, default=WIN_LEN,
                        help='Window length for input data')
    parser.add_argument('--feature_size', type=int, default=FEATURE_SIZE,
                        help='Feature size for input data')
    
    # Training parameters
    parser.add_argument('--batch_size', type=int, default=BATCH_SIZE,
                        help='Batch size for training')
    parser.add_argument('--epochs', type=int, default=EPOCH_NUMBER,
                        help='Number of epochs to train')
    parser.add_argument('--seed', type=int, default=SEED,
                        help='Random seed for reproducibility')
    parser.add_argument('--test_splits', type=str, default='all',
                        help='Comma-separated list of test splits to use (or "all")')
    
    # Few-shot learning parameters
    parser.add_argument('--enable_few_shot', action='store_true',
                        help='Enable few-shot learning adaptation for cross-domain scenarios')
    parser.add_argument('--k_shot', type=int, default=5,
                        help='Number of examples per class for few-shot adaptation')
    parser.add_argument('--inner_lr', type=float, default=0.01,
                        help='Learning rate for few-shot adaptation')
    parser.add_argument('--num_inner_steps', type=int, default=10,
                        help='Number of gradient steps for few-shot adaptation')
    
    # Supervised few-shot parameters
    parser.add_argument('--evaluate_fewshot', action='store_true',
                        help='Evaluate few-shot learning after supervised training')
    parser.add_argument('--fewshot_support_split', type=str, default='val_id',
                        help='Split to use for few-shot support set')
    parser.add_argument('--fewshot_query_split', type=str, default='test_cross_env',
                        help='Split to use for query set')
    parser.add_argument('--fewshot_adaptation_lr', type=float, default=0.01,
                        help='Learning rate for few-shot adaptation')
    parser.add_argument('--fewshot_adaptation_steps', type=int, default=10,
                        help='Number of adaptation steps for few-shot learning')
    parser.add_argument('--fewshot_finetune_all', action='store_true',
                        help='Fine-tune all model parameters instead of just the classifier')
    parser.add_argument('--fewshot_eval_shots', action='store_true',
                        help='Evaluate different shot values (1, 3, 5, 10) and compare')
    
    # Parse arguments
    args = parser.parse_args()
    
    # If tasks specified as comma-separated list, parse it
    if args.tasks is not None:
        args.tasks = args.tasks.split(',')
        
    # If test_dirs specified as comma-separated list, parse it
    if args.test_dirs is not None:
        args.test_dirs = args.test_dirs.split(',')
        
    # Create or load configuration
    config = create_or_load_config(args)
    
    # Save configuration for reference
    save_config(config, pipeline=args.pipeline)
    
    # Run appropriate pipeline
    if args.pipeline == 'supervised':
        return run_supervised_direct(config)
    elif args.pipeline == 'meta':
        return run_meta_learning(config)
    elif args.pipeline == 'multitask':
        return run_multitask_direct(config)
    elif args.pipeline == 'fewshot':
        return run_fewshot_pipeline(config)
    else:
        print(f"Unsupported pipeline: {args.pipeline}")
        return 1
=======
    """Main entry point function"""
    # Parse command line arguments - only accept config_file
    parser = argparse.ArgumentParser(description='Run WiFi Sensing Pipeline')
    
    # config_file is the only required parameter
    parser.add_argument('--config_file', type=str, default=DEFAULT_CONFIG_PATH,
                        help='JSON configuration file for all settings')
    
    args = parser.parse_args()
    
    # Load configuration from file
    config = load_config(args.config_file)
    
    # Extract pipeline type from configuration
    pipeline = config.get('pipeline')
    
    # Ensure pipeline value is valid
    available_pipelines = config.get('available_pipelines', ['supervised', 'multitask'])
    if pipeline not in available_pipelines:
        print(f"Error: Invalid pipeline value: '{pipeline}'")
        print(f"Available options: {available_pipelines}")
        return 1
    
    # Set data directory environment variable
    if 'training_dir' in config:
        os.environ['WIFI_DATA_DIR'] = config['training_dir']
    
    # Get all available models
    available_models = config.get('available_models', [])
    
    # If no available models defined, or empty list, use single model from config
    if not available_models:
        if 'model' in config:
            available_models = [config['model']]
        else:
            print("Error: No available models list or single model defined")
            return 1
    
    # Record results for all models
    results = {}
    
    # Run each model in a loop
    for model in available_models:
        print(f"\n{'='*60}")
        print(f"Starting training for model: {model}")
        print(f"{'='*60}\n")
        
        # Create a new config copy for each model
        model_config = config.copy()
        model_config['model'] = model
        
        # Get specific pipeline configuration
        if pipeline == 'multitask':
            pipeline_config = get_multitask_config(model_config)
        else:  # Default to supervised learning
            pipeline_config = get_supervised_config(model_config)
        
        # Run appropriate pipeline
        start_time = time.time()
        if pipeline == 'multitask':
            return_code = run_multitask_direct(pipeline_config)
        else:  # Default to supervised learning
            return_code = run_supervised_direct(pipeline_config)
        
        # Record results
        end_time = time.time()
        results[model] = {
            'status': 'SUCCESS' if return_code == 0 else 'FAILED',
            'return_code': return_code,
            'run_time': end_time - start_time
        }
        
        print(f"\nModel {model} training {'successful' if return_code == 0 else 'failed'}")
        print(f"Running time: {(end_time - start_time)/60:.2f} minutes")
    
    # Print summary of all model runs
    print(f"\n{'='*60}")
    print(f"All model training completed")
    print(f"{'='*60}")
    print(f"Results summary:")
    
    successful = 0
    failed = 0
    for model, result in results.items():
        status = result['status']
        run_time = result['run_time']
        print(f"  - {model}: {status}, Running time: {run_time/60:.2f} minutes")
        
        if status == 'SUCCESS':
            successful += 1
        else:
            failed += 1
    
    print(f"\nSuccessful: {successful}/{len(results)}, Failed: {failed}/{len(results)}")
    
    # Return non-zero status code if any model failed
    return 0 if failed == 0 else 1
>>>>>>> 89e463ef

if __name__ == "__main__":
    sys.exit(main())<|MERGE_RESOLUTION|>--- conflicted
+++ resolved
@@ -503,178 +503,20 @@
     
     return return_code
 
-<<<<<<< HEAD
-def run_meta_learning(config):
-    """Run meta-learning pipeline with the given configuration"""
-    
-    # Build command
-    cmd_path = os.path.join(ROOT_DIR, "train_multi_model.py")
-    
-    # Extract config values
-    tasks = config.get("tasks", [config.get("task", TASK)])
-    model = config.get("model", MODEL_NAME)
-    
-    # Set up command
-    cmd = [
-        "python", cmd_path,
-        f"--tasks={','.join(tasks)}",
-        f"--model={model}",
-        f"--mode={config.get('mode', MODE)}",
-        f"--seed={config.get('seed', SEED)}",
-        f"--batch_size={config.get('batch_size', BATCH_SIZE)}",
-        f"--epochs={config.get('epochs', EPOCH_NUMBER)}",
-        f"--patience={config.get('patience', 15)}",
-        f"--pipeline=meta"
-    ]
-    
-    # Add optional parameters
-    if "output_dir" in config:
-        cmd.append(f"--output_dir={config.get('output_dir')}")
-    if "enable_few_shot" in config and config["enable_few_shot"]:
-        cmd.append(f"--enable_few_shot")
-        cmd.append(f"--k_shot={config.get('k_shot', 5)}")
-        cmd.append(f"--inner_lr={config.get('inner_lr', 0.01)}")
-        cmd.append(f"--num_inner_steps={config.get('num_inner_steps', 10)}")
-        
-    # Execute the command
-    print(f"Running meta-learning command: {' '.join(cmd)}")
-    returncode, output = run_command(' '.join(cmd))
-    
-    return returncode
-
-def run_fewshot_pipeline(config):
-    """Run few-shot learning pipeline with the given configuration"""
-    
-    # Build command
-    cmd_path = os.path.join(ROOT_DIR, "scripts", "train_fewshot_pipeline.py")
-    
-    # Extract config values
-    task = config.get("task", TASK)
-    model = config.get("model", MODEL_NAME)
-    
-    # Create a temporary config file with the required settings
-    import tempfile
-    import json
-    
-    # Extract few-shot specific settings from config
-    fewshot_config = {
-        'task': task,
-        'model': model,
-        'training_dir': config.get('training_dir', TRAINING_DIR),
-        'output_dir': config.get('output_dir', OUTPUT_DIR),
-        'k_shots': config.get('k_shots', 5),
-        'adaptation_lr': config.get('adaptation_lr', 0.01),
-        'adaptation_steps': config.get('adaptation_steps', 10),
-        'finetune_all': config.get('finetune_all', False),
-        'batch_size': config.get('batch_size', BATCH_SIZE),
-        'win_len': config.get('win_len', WIN_LEN),
-        'feature_size': config.get('feature_size', FEATURE_SIZE)
-    }
-    
-    # Create a temporary file for the config
-    with tempfile.NamedTemporaryFile(mode='w', suffix='.json', delete=False) as f:
-        json.dump(fewshot_config, f, indent=4)
-        temp_config_path = f.name
-    
-    # Set up command
-    cmd = [
-        "python", cmd_path,
-        f"--task={task}",
-        f"--model={model}",
-        f"--config={temp_config_path}"
-    ]
-    
-    # Execute the command
-    print(f"Running few-shot pipeline command: {' '.join(cmd)}")
-    returncode, output = run_command(' '.join(cmd))
-    
-    # Clean up temporary config file
-    try:
-        os.unlink(temp_config_path)
-    except:
-        pass
-    
-    return returncode
-
 def run_multitask_direct(config):
-    """Run multitask learning pipeline directly"""
-=======
-def run_multitask_direct(config):
     """
     Run multitask learning pipeline.
->>>>>>> 89e463ef
-    
-    # Import needed modules
-    import torch
-    
-<<<<<<< HEAD
-    # Build command
-    cmd_path = os.path.join(ROOT_DIR, "train_multi_model.py")
-    
-    # Extract config values
-    tasks = config.get("tasks", [config.get("task", TASK)])
-    if isinstance(tasks, str):
-        # Convert comma-separated string to list if needed
-        tasks = tasks.split(',')
-    model = config.get("model", MODEL_NAME)
-    
-    # Parse test_splits
-    test_splits = config.get("test_splits", "all")
-    
-    # Handle empty test_dirs array gracefully
-    test_dirs = config.get("test_dirs", [])
-    test_dirs_arg = f"--test_dirs={','.join(test_dirs)}" if test_dirs else ""
-    
-    # Set up command
-    cmd = [
-        "python", cmd_path,
-        f"--tasks={','.join(tasks)}",
-        f"--model={model}",
-        f"--mode={config.get('mode', MODE)}",
-        f"--training_dir={config.get('training_dir', TRAINING_DIR)}",
-        test_dirs_arg,
-        f"--output_dir={config.get('output_dir', OUTPUT_DIR)}",
-        f"--seed={config.get('seed', SEED)}",
-        f"--batch_size={config.get('batch_size', BATCH_SIZE)}",
-        f"--epochs={config.get('epochs', EPOCH_NUMBER)}",
-        f"--patience={config.get('patience', 15)}",
-        f"--win_len={config.get('win_len', WIN_LEN)}",
-        f"--feature_size={config.get('feature_size', FEATURE_SIZE)}",
-        f"--device={DEVICE}",
-        f"--test_splits={test_splits}",
-        f"--pipeline=multitask"
-    ]
-    
-    # Add optional parameters
-    if "enable_few_shot" in config and config["enable_few_shot"]:
-        cmd.append(f"--enable_few_shot")
-        cmd.append(f"--k_shot={config.get('k_shot', 5)}")
-        cmd.append(f"--inner_lr={config.get('inner_lr', 0.01)}")
-        cmd.append(f"--num_inner_steps={config.get('num_inner_steps', 10)}")
-        
-    # Remove empty arguments
-    cmd = [arg for arg in cmd if not arg.endswith("=")]
-    
-    # Execute the command
-    print(f"Running multitask command: {' '.join(cmd)}")
-    returncode, output = run_command(' '.join(cmd))
-    
-    return returncode
-
-def save_config(config, pipeline='supervised'):
-    """
-    Save configuration to a file
     
     Args:
         config: Configuration dictionary
-        pipeline: Pipeline type ('supervised', 'meta', or 'multitask')
         
     Returns:
-        Path to the saved config file
-    """
-    # Create output directory if it doesn't exist
-    os.makedirs(os.path.join(CONFIG_DIR, pipeline), exist_ok=True)
-=======
+        Return code (0 for success, non-zero for failure)
+    """
+    print("Running multitask learning with the following configuration:")
+    for key, value in config.items():
+        print(f"  {key}: {value}")
+    
     # Get task parameters
     tasks = config.get('tasks')
     if not tasks:
@@ -741,7 +583,6 @@
             experiment_id = line.split("Experiment ID:")[1].strip()
     
     return_code = process.wait()
->>>>>>> 89e463ef
     
     if return_code != 0:
         print(f"Error running multitask learning: return code {return_code}")
@@ -768,106 +609,6 @@
     return return_code
 
 def main():
-<<<<<<< HEAD
-    """Run the main function"""
-    parser = argparse.ArgumentParser(description='WiFi Sensing Pipeline Runner - Local Environment')
-    
-    # Pipeline selection
-    parser.add_argument('--pipeline', type=str, choices=AVAILABLE_PIPELINES, default=PIPELINE,
-                        help=f'Learning pipeline to run (choices: {", ".join(AVAILABLE_PIPELINES)})')
-    
-    # Basic parameters
-    parser.add_argument('--model', type=str, choices=AVAILABLE_MODELS, default=MODEL_NAME,
-                        help=f'Model architecture (choices: {", ".join(AVAILABLE_MODELS)})')
-    parser.add_argument('--task', type=str, choices=AVAILABLE_TASKS, default=TASK,
-                        help=f'Task to train on (choices: {", ".join(AVAILABLE_TASKS)})')
-    parser.add_argument('--tasks', type=str, default=None,
-                        help='Comma-separated list of tasks for multitask learning')
-    
-    # File paths
-    parser.add_argument('--training_dir', type=str, default=TRAINING_DIR,
-                        help='Directory containing the training data')
-    parser.add_argument('--test_dirs', type=str, default=None,
-                        help='Comma-separated list of directories containing test data')
-    parser.add_argument('--output_dir', type=str, default=OUTPUT_DIR,
-                        help='Directory to save output results')
-    parser.add_argument('--config_file', type=str, default=None,
-                        help='JSON configuration file to override defaults')
-    
-    # Model parameters
-    parser.add_argument('--mode', type=str, default=MODE,
-                        help='Data modality to use (csi or acf)')
-    parser.add_argument('--win_len', type=int, default=WIN_LEN,
-                        help='Window length for input data')
-    parser.add_argument('--feature_size', type=int, default=FEATURE_SIZE,
-                        help='Feature size for input data')
-    
-    # Training parameters
-    parser.add_argument('--batch_size', type=int, default=BATCH_SIZE,
-                        help='Batch size for training')
-    parser.add_argument('--epochs', type=int, default=EPOCH_NUMBER,
-                        help='Number of epochs to train')
-    parser.add_argument('--seed', type=int, default=SEED,
-                        help='Random seed for reproducibility')
-    parser.add_argument('--test_splits', type=str, default='all',
-                        help='Comma-separated list of test splits to use (or "all")')
-    
-    # Few-shot learning parameters
-    parser.add_argument('--enable_few_shot', action='store_true',
-                        help='Enable few-shot learning adaptation for cross-domain scenarios')
-    parser.add_argument('--k_shot', type=int, default=5,
-                        help='Number of examples per class for few-shot adaptation')
-    parser.add_argument('--inner_lr', type=float, default=0.01,
-                        help='Learning rate for few-shot adaptation')
-    parser.add_argument('--num_inner_steps', type=int, default=10,
-                        help='Number of gradient steps for few-shot adaptation')
-    
-    # Supervised few-shot parameters
-    parser.add_argument('--evaluate_fewshot', action='store_true',
-                        help='Evaluate few-shot learning after supervised training')
-    parser.add_argument('--fewshot_support_split', type=str, default='val_id',
-                        help='Split to use for few-shot support set')
-    parser.add_argument('--fewshot_query_split', type=str, default='test_cross_env',
-                        help='Split to use for query set')
-    parser.add_argument('--fewshot_adaptation_lr', type=float, default=0.01,
-                        help='Learning rate for few-shot adaptation')
-    parser.add_argument('--fewshot_adaptation_steps', type=int, default=10,
-                        help='Number of adaptation steps for few-shot learning')
-    parser.add_argument('--fewshot_finetune_all', action='store_true',
-                        help='Fine-tune all model parameters instead of just the classifier')
-    parser.add_argument('--fewshot_eval_shots', action='store_true',
-                        help='Evaluate different shot values (1, 3, 5, 10) and compare')
-    
-    # Parse arguments
-    args = parser.parse_args()
-    
-    # If tasks specified as comma-separated list, parse it
-    if args.tasks is not None:
-        args.tasks = args.tasks.split(',')
-        
-    # If test_dirs specified as comma-separated list, parse it
-    if args.test_dirs is not None:
-        args.test_dirs = args.test_dirs.split(',')
-        
-    # Create or load configuration
-    config = create_or_load_config(args)
-    
-    # Save configuration for reference
-    save_config(config, pipeline=args.pipeline)
-    
-    # Run appropriate pipeline
-    if args.pipeline == 'supervised':
-        return run_supervised_direct(config)
-    elif args.pipeline == 'meta':
-        return run_meta_learning(config)
-    elif args.pipeline == 'multitask':
-        return run_multitask_direct(config)
-    elif args.pipeline == 'fewshot':
-        return run_fewshot_pipeline(config)
-    else:
-        print(f"Unsupported pipeline: {args.pipeline}")
-        return 1
-=======
     """Main entry point function"""
     # Parse command line arguments - only accept config_file
     parser = argparse.ArgumentParser(description='Run WiFi Sensing Pipeline')
@@ -965,7 +706,6 @@
     
     # Return non-zero status code if any model failed
     return 0 if failed == 0 else 1
->>>>>>> 89e463ef
 
 if __name__ == "__main__":
     sys.exit(main())