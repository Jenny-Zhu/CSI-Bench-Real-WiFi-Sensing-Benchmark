--- conflicted
+++ resolved
@@ -1,138 +1,3 @@
-<<<<<<< HEAD
-# WiFi Sensing Analysis Tools
-
-This repository contains a set of tools for analyzing WiFi sensing model performance results directly from Amazon S3, eliminating the need to download large result files first.
-
-## Overview
-
-These tools allow you to:
-
-1. **Directly analyze results from S3** without downloading files first
-2. **Generate comparison tables** across models and tasks
-3. **Create visualizations** of model performance 
-4. **Plot training/validation loss curves** to track model convergence
-5. **Generate comprehensive reports** with insights and recommendations
-
-## Main Analysis Tool
-
-### S3 WiFi Analyzer (`s3_wifi_analyzer.py`)
-
-This comprehensive tool handles all aspects of WiFi sensing experiment analysis directly from S3.
-
-```bash
-python s3_wifi_analyzer.py --s3-dir s3://bucket/results/ --tasks FourClass HumanNonhuman --models Transformer ResNet18
-```
-
-#### Features
-
-- **Direct S3 Access**: Reads results directly from S3, no need to download files first
-- **Summary Tables**: Creates comprehensive tables of model performance across tasks
-- **Learning Curves**: Generates training and validation loss/accuracy curves
-- **Model Comparisons**: Visualizes performance comparisons between models across tasks
-- **Performance Metrics**: Analyzes accuracy, precision, recall, F1 score, and training time
-- **Aggregation**: Combines results from multiple runs using mean, median, or max
-
-#### Common Options
-
-```bash
-# Analyze specific tasks and models
-python s3_wifi_analyzer.py --s3-dir s3://bucket/results/ --tasks FourClass HumanNonhuman --models Transformer ResNet18
-
-# Specify output directory
-python s3_wifi_analyzer.py --s3-dir s3://bucket/results/ --output-dir ./my_analysis/
-
-# Disable curve plotting to speed up analysis
-python s3_wifi_analyzer.py --s3-dir s3://bucket/results/ --no-plot-curves
-
-# Change aggregation method for multiple runs
-python s3_wifi_analyzer.py --s3-dir s3://bucket/results/ --agg-method max
-```
-
-#### Full Parameter List
-
-| Parameter | Description | Default |
-|-----------|-------------|---------|
-| `--s3-dir` | S3 URI containing results (Required) | None |
-| `--output-dir` | Local directory for analysis outputs | ./analysis_results |
-| `--tasks` | Specific tasks to analyze | All tasks |
-| `--models` | Specific models to analyze | All models |
-| `--metrics` | Performance metrics to analyze | accuracy, precision, recall, f1, training_time |
-| `--plot-curves` | Plot training/validation loss curves | True |
-| `--plot-comparisons` | Plot model performance comparisons | True |
-| `--agg-method` | Method to aggregate multiple runs (mean, median, max) | mean |
-
-## Result Summarization Process
-
-The current result summarization workflow efficiently analyzes WiFi sensing experiment results:
-
-1. **Data Discovery**: The analyzer automatically discovers experiments in the specified S3 directory by navigating the hierarchical structure of task/model/job directories.
-
-2. **File Extraction**: For each experiment, the tool locates and extracts data from:
-   - `classification_report.csv` - Contains model performance metrics
-   - `training_results.csv` - Contains training history data
-   - `hyperparams.json` - Contains experiment configuration parameters
-
-3. **Metrics Compilation**: Performance metrics are extracted and compiled into comprehensive tables:
-   - Overall summary table for all tasks and models
-   - Per-task performance tables
-   - Per-model average performance across tasks
-
-4. **Visualization Generation**:
-   - Training/validation loss curves for each experiment
-   - Accuracy curves for each experiment
-   - Model comparison heatmaps across tasks
-   - Bar charts of model performance
-
-5. **Report Generation**: A Markdown summary report is created with key findings and links to visualizations.
-
-## Expected S3 Directory Structure
-
-The tool expects results to be organized in the following hierarchy:
-
-```
-s3://bucket/results/
-  ├── Task1/
-  │    ├── Model1/
-  │    │    ├── Job1/
-  │    │    │    ├── classification_report.csv
-  │    │    │    └── training_results.csv
-  │    │    └── Job2/
-  │    └── Model2/
-  └── Task2/
-       ├── Model1/
-       └── Model2/
-```
-
-## Requirements
-
-- Python 3.7+
-- boto3
-- pandas
-- matplotlib
-- seaborn
-- numpy
-
-## Installation
-
-```bash
-pip install boto3 pandas matplotlib seaborn numpy
-```
-
-## AWS Credentials
-
-The tool requires AWS credentials with S3 access. Configure your credentials using one of these methods:
-
-1. **AWS CLI**: Run `aws configure`
-2. **Environment variables**: Set `AWS_ACCESS_KEY_ID` and `AWS_SECRET_ACCESS_KEY`
-3. **Credentials file**: Create a file at `~/.aws/credentials`
-
-## Troubleshooting
-
-1. **No results found**: Check the S3 path and verify the directory structure
-2. **Access denied**: Verify AWS credentials and permissions
-3. **Empty results**: Ensure the classification_report.csv and training_results.csv files exist
-4. **Memory errors**: For large datasets, analyze fewer tasks/models at once
-=======
 # WiFi Sensing Benchmark
 
 A comprehensive benchmark and training system for WiFi sensing using CSI data.
@@ -225,5 +90,4 @@
 
 - Python 3.7+
 - PyTorch 1.8+
-- NumPy, Pandas, Matplotlib, Seaborn
->>>>>>> 23f810c3
+- NumPy, Pandas, Matplotlib, Seaborn