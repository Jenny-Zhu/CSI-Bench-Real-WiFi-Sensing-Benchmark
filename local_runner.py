#!/usr/bin/env python3
# -*- coding: utf-8 -*-
"""
WiFi Sensing Pipeline Runner - Local Environment

This script allows you to run any of the two pipelines:
1. Supervised learning
2. Meta-learning

Usage:
    python local_runner.py --pipeline supervised
    python local_runner.py --pipeline meta
    
Additional parameters:
    --training_dir: Directory containing the training data
    --test_dirs: List of directories containing test data
    --output_dir: Directory to save output results
    --mode: Data modality to use (csi or acf)
    --config_file: JSON configuration file to override defaults
"""

import os
import sys
import subprocess
import torch
import time
import argparse
import json
from datetime import datetime

#==============================================================================
# CONFIGURATION SECTION - MODIFY PARAMETERS HERE
#==============================================================================

# Pipeline to run: 'supervised', or 'meta'
PIPELINE = 'supervised'

# Data and Output Directories
# For supervised learning with integrated loader, TRAINING_DIR should point directly 
# to the folder containing .mat files or to the parent folder containing these files
<<<<<<< HEAD
# Do not use subdirectories like 'csi' or 'acf' in the path unless your files are organized this way
DATA_DIR = "C:\\Guozhen\\Code\\Github\\WiFiSSL\\dataset\\task\\HM3\\CSIMAT100"
OUTPUT_DIR = "C:\\Guozhen\\Code\\Github\\temp"
=======
TRAINING_DIR = "/Users/leo/Downloads/demo"
# Test directories can be a list of paths to evaluate on multiple test sets
TEST_DIRS = ["/Users/leo/Downloads/demo/test"]  # Example: ["C:\\Users\\weiha\\Desktop\\test1", "C:\\Users\\weiha\\Desktop\\test2"]
OUTPUT_DIR = "/Users/leo/Downloads/output"
>>>>>>> 051ef41b

# Data Modality
MODE = 'csi'  # Options: 'csi', 'acf'

# Supervised Learning Options
FREEZE_BACKBONE = False  # Freeze backbone network for supervised learning
INTEGRATED_LOADER = True  # Use integrated data loader for supervised learning
TASK = 'FourClass'  # Task type for integrated loader (e.g., ThreeClass, HumanNonhuman)

# Model Parameters
WIN_LEN = 500  # Window length for CSI data
FEATURE_SIZE = 232  # Feature size for CSI data

# Common Training Parameters
SEED = 42
BATCH_SIZE = 8
EPOCH_NUMBER = 1  # Number of training epochs
MODEL_NAME = 'ViT'

# Advanced Configuration
CONFIG_FILE = None  # Path to JSON configuration file to override defaults

#==============================================================================
# END OF CONFIGURATION SECTION
#==============================================================================

# Check if CUDA is available
if torch.cuda.is_available():
    device = torch.device("cuda")
    print(f"Using CUDA device: {torch.cuda.get_device_name()}")
    print(f"CUDA version: {torch.version.cuda}")
    print(f"Total GPU memory: {torch.cuda.get_device_properties(0).total_memory / 1e9:.2f} GB")
elif hasattr(torch.backends, "mps") and torch.backends.mps.is_available():
    device = torch.device("mps")
    print("CUDA not available. Using MPS (Apple Silicon GPU).")
else:
    device = torch.device("cpu")
    print("Neither CUDA nor MPS available. Using CPU.")

# Print PyTorch version
print(f"PyTorch version: {torch.__version__}")

# Set device string for command line arguments
if torch.cuda.is_available():
    DEVICE = 'cuda'
elif hasattr(torch.backends, "mps") and torch.backends.mps.is_available():
    DEVICE = 'mps'
else:
    DEVICE = 'cpu'

def run_command(cmd, display_output=True, timeout=1800):
    """
    Run command and display output in real-time with timeout handling.
    
    Args:
        cmd: Command to execute
        display_output: Whether to display command output
        timeout: Command execution timeout in seconds, default 30 minutes
        
    Returns:
        Tuple of (return_code, output_string)
    """
    try:
        # Start process
        process = subprocess.Popen(
            cmd, 
            stdout=subprocess.PIPE, 
            stderr=subprocess.STDOUT,
            universal_newlines=True,
            bufsize=1,
            shell=True
        )
        
        # For storing output
        output = []
        start_time = time.time()
        
        # Main loop
        while process.poll() is None:
            # Check for timeout
            if timeout and time.time() - start_time > timeout:
                if display_output:
                    print(f"\nError: Command execution timed out ({timeout} seconds), terminating...")
                process.kill()
                return -1, '\n'.join(output + [f"Error: Command execution timed out ({timeout} seconds)"])
            
            # Read output line by line without blocking
            try:
                line = process.stdout.readline()
                if line:
                    line = line.rstrip()
                    if display_output:
                        print(line)
                    output.append(line)
                else:
                    # Small sleep to reduce CPU usage
                    time.sleep(0.1)
            except Exception as e:
                print(f"Error reading output: {str(e)}")
                time.sleep(0.1)
        
        # Ensure all remaining output is read
        remaining_output, _ = process.communicate()
        if remaining_output:
            for line in remaining_output.splitlines():
                if display_output:
                    print(line)
                output.append(line)
                
        return process.returncode, '\n'.join(output)
        
    except KeyboardInterrupt:
        # User interruption
        if 'process' in locals() and process.poll() is None:
            print("\nUser interrupted, terminating process...")
            process.kill()
        return -2, "User interrupted execution"
        
    except Exception as e:
        # Other exceptions
        error_msg = f"Error executing command: {str(e)}"
        if display_output:
            print(f"\nError: {error_msg}")
        
        # Kill process if still running
        if 'process' in locals() and process.poll() is None:
            process.kill()
        
        return -1, error_msg

# Configure supervised learning pipeline
def get_supervised_config(training_dir=None, test_dirs=None, output_dir=None, mode='csi'):
    """Get configuration for supervised learning pipeline."""
    # Set default paths if not provided
    if training_dir is None:
        training_dir = TRAINING_DIR
    if test_dirs is None:
        test_dirs = TEST_DIRS
    if output_dir is None:
        output_dir = OUTPUT_DIR
    
    # Define number of classes based on task
    task_class_mapping = {
        'HumanNonhuman': 2, 
        'FourClass': 4, 
        'NTUHumanID': 15, 
        'NTUHAR': 6, 
        'HumanID': 4, 
        'Widar': 22,
        'HumanMotion': 3, 
        'ThreeClass': 3, 
        'DetectionandClassification': 5, 
        'Detection': 2
    }
    
    # Get number of classes based on task
    num_classes = task_class_mapping.get(TASK, 2)  # Default to 2 if task not found
    
    config = {
        # Data parameters
        'training_dir': training_dir,
        'test_dirs': test_dirs,
        'output_dir': output_dir,
        'results_subdir': 'supervised',
        'train_ratio': 0.8,
        'val_ratio': 0.2,
        
        # Training parameters
        'batch_size': BATCH_SIZE,
        'learning_rate': 1e-4,
        'weight_decay': 1e-5,
        'num_epochs': EPOCH_NUMBER,
        'warmup_epochs': 5,
        'patience': 15,
        
        # Model parameters
        'mode': mode,
        'num_classes': num_classes,  # Now set based on task
        'freeze_backbone': FREEZE_BACKBONE,
        
        # Integrated loader options
        'integrated_loader': INTEGRATED_LOADER,
        'task': TASK,
        
        # Other parameters
        'seed': SEED,
        'device': DEVICE,
        'model_name': MODEL_NAME,
        'win_len': WIN_LEN,
        'feature_size': FEATURE_SIZE
    }
    
    return config


def get_meta_config(training_dir=None, output_dir=None):
    """Get configuration for meta-learning pipeline."""
    # Set default paths if not provided
    if training_dir is None:
        training_dir = TRAINING_DIR
    if output_dir is None:
        output_dir = OUTPUT_DIR
    
    return {
        # Data parameters
        'training_dir': training_dir,
        'output_dir': output_dir,
        'results_subdir': 'meta',
        
        # Training parameters
        'batch_size': BATCH_SIZE,
        'learning_rate': 1e-4,
        'meta_lr': 0.01,
        'weight_decay': 1e-5,
        'num_epochs': EPOCH_NUMBER,
        'patience': 15,
        
        # Meta-learning parameters
        'n_way': 3,  # Number of classes per task
        'k_shot': 5,  # Number of examples per class
        'q_query': 5,  # Number of query examples
        'meta_batch_size': 4,  # Number of tasks per meta-batch
        
        # Model parameters
        'mode': MODE,  # Only 'csi' mode is currently supported for meta-learning
        
        # Other parameters
        'seed': SEED,
        'device': DEVICE,
        'model_name': MODEL_NAME,
        'win_len': WIN_LEN,
        'feature_size': FEATURE_SIZE
    }


def run_supervised_direct(config):
    """Run supervised learning pipeline directly using Python API"""
    print("Running supervised learning pipeline directly...")
    
    # Import here to avoid circular imports
    from train_supervised import main
    
    # Convert config dict to Namespace for compatibility
    args = argparse.Namespace(**config)
    
    # Call main function
    return main(args)


def run_meta_learning(config):
    """Run meta-learning pipeline directly using Python API"""
    print("Running meta-learning pipeline directly...")
    
    # Import here to avoid circular imports
    from meta_learning import main
    
    # Convert config dict to Namespace for compatibility
    args = argparse.Namespace(**config)
    
    # Call main function
    return main(args)


def main():
    """Main function to execute WiFi sensing pipelines"""
    
    # Parse command line arguments
    parser = argparse.ArgumentParser(description='Run WiFi sensing pipeline')
    parser.add_argument('--pipeline', type=str, default=PIPELINE, 
                      choices=['supervised', 'meta'],
                      help='Pipeline to run')
    parser.add_argument('--training_dir', type=str, default=TRAINING_DIR,
                      help='Directory containing training data')
    parser.add_argument('--test_dirs', type=str, nargs='+', default=TEST_DIRS,
                      help='List of directories containing test data. Can specify multiple paths')
    parser.add_argument('--output_dir', type=str, default=OUTPUT_DIR,
                      help='Directory to save output results')
    parser.add_argument('--mode', type=str, default=MODE,
                      choices=['csi', 'acf'],
                      help='Data modality to use')
    parser.add_argument('--config_file', type=str, default=CONFIG_FILE,
                      help='JSON configuration file to override defaults')
    
    args = parser.parse_args()
    
    # Create output directory if it doesn't exist
    os.makedirs(args.output_dir, exist_ok=True)
    
    # Load optional config file if provided
    config = {}
    if args.config_file and os.path.exists(args.config_file):
        try:
            with open(args.config_file, 'r') as f:
                config = json.load(f)
            print(f"Loaded configuration from {args.config_file}")
        except Exception as e:
            print(f"Error loading config file: {str(e)}")
    
    # Get pipeline config based on selected pipeline
    if args.pipeline == 'supervised':
        pipe_config = get_supervised_config(args.training_dir, args.test_dirs, args.output_dir, args.mode)
    elif args.pipeline == 'meta':
        pipe_config = get_meta_config(args.training_dir, args.output_dir)
        # Meta-learning currently only supports CSI mode
        if args.mode != 'csi':
            print("Warning: Meta-learning only supports CSI mode. Switching to CSI.")
            pipe_config['mode'] = 'csi'
    else:
        raise ValueError(f"Unknown pipeline: {args.pipeline}")
    
    # Override with values from config file
    for key, value in config.items():
        pipe_config[key] = value
    
    # Print configuration
    print("\nConfiguration:")
    for key, value in pipe_config.items():
        print(f"  {key}: {value}")
    print()
    
    # Save configuration for reproducibility
    timestamp = datetime.now().strftime("%Y%m%d_%H%M%S")
    config_path = os.path.join(args.output_dir, f"config_{args.pipeline}_{timestamp}.json")
    with open(config_path, 'w') as f:
        json.dump(pipe_config, f, indent=2)
    print(f"Configuration saved to {config_path}")
    
    # Run the selected pipeline
    start_time = time.time()
    try:
        if args.pipeline == 'supervised':
            run_supervised_direct(pipe_config)
        elif args.pipeline == 'meta':
            run_meta_learning(pipe_config)
    except Exception as e:
        print(f"Error running pipeline: {str(e)}")
        import traceback
        traceback.print_exc()
    
    # Print elapsed time
    elapsed_time = time.time() - start_time
    print(f"\nPipeline execution completed in {elapsed_time:.2f} seconds.")
    
    return 0


if __name__ == "__main__":
    sys.exit(main())<|MERGE_RESOLUTION|>--- conflicted
+++ resolved
@@ -38,16 +38,10 @@
 # Data and Output Directories
 # For supervised learning with integrated loader, TRAINING_DIR should point directly 
 # to the folder containing .mat files or to the parent folder containing these files
-<<<<<<< HEAD
-# Do not use subdirectories like 'csi' or 'acf' in the path unless your files are organized this way
-DATA_DIR = "C:\\Guozhen\\Code\\Github\\WiFiSSL\\dataset\\task\\HM3\\CSIMAT100"
-OUTPUT_DIR = "C:\\Guozhen\\Code\\Github\\temp"
-=======
 TRAINING_DIR = "/Users/leo/Downloads/demo"
 # Test directories can be a list of paths to evaluate on multiple test sets
 TEST_DIRS = ["/Users/leo/Downloads/demo/test"]  # Example: ["C:\\Users\\weiha\\Desktop\\test1", "C:\\Users\\weiha\\Desktop\\test2"]
 OUTPUT_DIR = "/Users/leo/Downloads/output"
->>>>>>> 051ef41b
 
 # Data Modality
 MODE = 'csi'  # Options: 'csi', 'acf'
