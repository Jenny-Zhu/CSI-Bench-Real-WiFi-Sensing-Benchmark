--- conflicted
+++ resolved
@@ -8,9 +8,6 @@
 import os
 import time
 import copy
-import json
-import socket
-from datetime import datetime
 from sklearn.metrics import confusion_matrix, classification_report
 from torch.optim.lr_scheduler import LambdaLR
 from engine.base_trainer import BaseTrainer
@@ -82,33 +79,6 @@
         self.train_accuracies = []
         self.val_accuracies = []
         self.best_val_accuracy = 0.0
-<<<<<<< HEAD
-        
-        # Detailed metrics tracking
-        self.batch_train_losses = []
-        self.batch_train_accuracies = []
-        self.learning_rates = []
-        
-        # Number of classes
-        self.num_classes = getattr(config, 'num_classes', 2)
-        
-        # Experiment tracking
-        self.experiment_metadata = {
-            'timestamp': datetime.now().strftime("%Y-%m-%d %H:%M:%S"),
-            'hostname': socket.gethostname(),
-            'model_name': getattr(config, 'model_name', 'unknown'),
-            'mode': 'csi',
-            'num_classes': self.num_classes,
-            'learning_rate': getattr(config, 'learning_rate', 1e-4),
-            'weight_decay': getattr(config, 'weight_decay', 1e-5),
-            'num_epochs': getattr(config, 'num_epochs', 100),
-            'patience': getattr(config, 'patience', 15),
-            'batch_size': self.train_loader.batch_size if hasattr(self.train_loader, 'batch_size') else 'unknown',
-            'optimizer': self.optimizer.__class__.__name__,
-            'scheduler': self.scheduler.__class__.__name__,
-        }
-=======
->>>>>>> 23f810c3
     
     def setup_scheduler(self):
         """Set up learning rate scheduler."""
@@ -119,11 +89,6 @@
     def train(self):
         """Train the model."""
         print('Starting supervised training phase...')
-        
-        # Save experiment metadata
-        metadata_path = os.path.join(self.save_path, 'experiment_metadata.json')
-        with open(metadata_path, 'w') as f:
-            json.dump(self.experiment_metadata, f, indent=2)
         
         # Records for tracking progress
         records = []
@@ -140,29 +105,16 @@
         # Best model state
         best_model = None
         best_val_loss = float('inf')
-        best_val_acc = 0.0
-        epochs_no_improve = 0
-        
-        # Record start time
-        train_start_time = time.time()
         
         for epoch in range(num_epochs):
             self.current_epoch = epoch
             print(f'Epoch {epoch+1}/{num_epochs}')
             
             # Train one epoch
-            train_loss, train_acc, train_time, batch_losses, batch_accs = self.train_epoch()
-            
-            # Record batch-level metrics
-            self.batch_train_losses.extend(batch_losses)
-            self.batch_train_accuracies.extend(batch_accs)
+            train_loss, train_acc, train_time = self.train_epoch()
             
             # Evaluate
             val_loss, val_acc = self.evaluate(self.val_loader)
-            
-            # Record current learning rate
-            current_lr = self.optimizer.param_groups[0]['lr']
-            self.learning_rates.append(current_lr)
             
             # Update records
             self.train_losses.append(train_loss)
@@ -180,26 +132,19 @@
                 'Val Loss': val_loss,
                 'Train Accuracy': train_acc,
                 'Val Accuracy': val_acc,
-                'Time per sample': train_time,
-                'Learning Rate': current_lr
+                'Time per sample': train_time
             }
             records.append(record)
             
             print(f'Train Loss: {train_loss:.4f}, Val Loss: {val_loss:.4f}')
             print(f'Train Acc: {train_acc:.4f}, Val Acc: {val_acc:.4f}')
-            print(f'Learning Rate: {current_lr:.8f}')
             print(f'Time per sample: {train_time:.6f} seconds')
             
             # Early stopping check
             if val_loss < best_val_loss:
                 epochs_no_improve = 0
                 best_val_loss = val_loss
-                best_val_acc = val_acc
                 best_model = copy.deepcopy(self.model.state_dict())
-<<<<<<< HEAD
-                self.save_model(name="best_model.pt")
-                print(f'New best model saved! Val Loss: {val_loss:.4f}, Val Acc: {val_acc:.4f}')
-=======
                 # Save the best model
                 best_model_path = os.path.join(self.save_path, "best_model.pt")
                 torch.save({
@@ -209,7 +154,6 @@
                     'epoch': epoch,
                 }, best_model_path)
                 print(f"Best model saved to {best_model_path}")
->>>>>>> 23f810c3
             else:
                 epochs_no_improve += 1
                 if epochs_no_improve == patience:
@@ -217,40 +161,9 @@
                     self.model.load_state_dict(best_model)
                     break
         
-        # Record total training time
-        total_train_time = time.time() - train_start_time
-        print(f'Total training time: {total_train_time:.2f} seconds ({total_train_time/60:.2f} minutes)')
-        
         # Create results DataFrame
         results_df = pd.DataFrame(records)
         
-        # Save batch-level metrics
-        batch_metrics = pd.DataFrame({
-            'Batch Index': range(len(self.batch_train_losses)),
-            'Batch Loss': self.batch_train_losses,
-            'Batch Accuracy': self.batch_train_accuracies
-        })
-        batch_metrics.to_csv(os.path.join(self.save_path, 'batch_metrics.csv'), index=False)
-        
-        # Save experiment summary
-        summary = {
-            'total_epochs': epoch + 1,
-            'early_stopped': epochs_no_improve == patience,
-            'best_val_loss': float(best_val_loss),
-            'best_val_accuracy': float(best_val_acc),
-            'final_train_loss': float(train_loss),
-            'final_train_accuracy': float(train_acc),
-            'final_val_loss': float(val_loss),
-            'final_val_accuracy': float(val_acc),
-            'total_training_time': total_train_time,
-            'average_time_per_epoch': total_train_time / (epoch + 1)
-        }
-        
-        # Update metadata with training results
-        self.experiment_metadata.update(summary)
-        with open(metadata_path, 'w') as f:
-            json.dump(self.experiment_metadata, f, indent=2)
-        
         # Save results
         results_df.to_csv(os.path.join(self.save_path, 'training_results.csv'), index=False)
         
@@ -263,7 +176,7 @@
         """Train the model for a single epoch.
         
         Returns:
-            A tuple of (loss, accuracy, time_per_sample, batch_losses, batch_accuracies).
+            A tuple of (loss, accuracy, time_per_sample).
         """
         self.model.train()
         epoch_loss = 0.0
@@ -271,11 +184,7 @@
         total_samples = 0
         total_time = 0.0
         
-        # For tracking batch-level metrics
-        batch_losses = []
-        batch_accuracies = []
-        
-        for batch_idx, (inputs, labels) in enumerate(self.train_loader):
+        for inputs, labels in self.train_loader:
             batch_size = inputs.size(0)
             total_samples += batch_size
             
@@ -330,8 +239,7 @@
             total_time += elapsed_time
             
             # Accumulate loss and accuracy
-            batch_loss = loss.item()
-            epoch_loss += batch_loss * batch_size
+            epoch_loss += loss.item() * batch_size
             
             # Calculate accuracy
             if outputs.shape[1] > 1:  # Multi-class
@@ -340,24 +248,15 @@
             else:  # Binary
                 predicted = (outputs > 0.5).float()
                 correct = (predicted == labels).sum().item()
-            
-            batch_accuracy = correct / batch_size
+                
             epoch_accuracy += correct
-            
-            # Record batch-level metrics
-            batch_losses.append(batch_loss)
-            batch_accuracies.append(batch_accuracy)
-            
-            # Print batch progress periodically
-            if batch_idx % 10 == 0:
-                print(f'  Batch {batch_idx}/{len(self.train_loader)}: Loss {batch_loss:.4f}, Acc {batch_accuracy:.4f}')
         
         # Calculate averages
         epoch_loss /= total_samples
         epoch_accuracy /= total_samples
         time_per_sample = total_time / total_samples
         
-        return epoch_loss, epoch_accuracy, time_per_sample, batch_losses, batch_accuracies
+        return epoch_loss, epoch_accuracy, time_per_sample
     
     def evaluate(self, data_loader):
         """Evaluate the model.
@@ -438,85 +337,39 @@
         fig, axs = plt.subplots(2, 2, figsize=(15, 10))
         
         # Plot training loss
-        axs[0, 0].plot(self.train_losses, label='Training')
-        axs[0, 0].plot(self.val_losses, label='Validation')
-        axs[0, 0].set_title('Loss Curves')
+        axs[0, 0].plot(self.train_losses)
+        axs[0, 0].set_title('Training Loss')
         axs[0, 0].set_xlabel('Epoch')
         axs[0, 0].set_ylabel('Loss')
-        axs[0, 0].legend()
         axs[0, 0].grid(True)
         
+        # Plot validation loss
+        axs[0, 1].plot(self.val_losses)
+        axs[0, 1].set_title('Validation Loss')
+        axs[0, 1].set_xlabel('Epoch')
+        axs[0, 1].set_ylabel('Loss')
+        axs[0, 1].grid(True)
+        
         # Plot training accuracy
-        axs[0, 1].plot(self.train_accuracies, label='Training')
-        axs[0, 1].plot(self.val_accuracies, label='Validation')
-        axs[0, 1].set_title('Accuracy Curves')
-        axs[0, 1].set_xlabel('Epoch')
-        axs[0, 1].set_ylabel('Accuracy')
-        axs[0, 1].legend()
-        axs[0, 1].grid(True)
-        
-        # Plot learning rate
-        axs[1, 0].plot(self.learning_rates)
-        axs[1, 0].set_title('Learning Rate')
+        axs[1, 0].plot(self.train_accuracies)
+        axs[1, 0].set_title('Training Accuracy')
         axs[1, 0].set_xlabel('Epoch')
-        axs[1, 0].set_ylabel('Learning Rate')
+        axs[1, 0].set_ylabel('Accuracy')
         axs[1, 0].grid(True)
         
-        # Plot batch training loss (most recent epoch)
-        if len(self.batch_train_losses) > 0:
-            batches_per_epoch = len(self.train_loader)
-            recent_batches = self.batch_train_losses[-batches_per_epoch:]
-            axs[1, 1].plot(recent_batches)
-            axs[1, 1].set_title('Batch Losses (Last Epoch)')
-            axs[1, 1].set_xlabel('Batch')
-            axs[1, 1].set_ylabel('Loss')
-            axs[1, 1].grid(True)
+        # Plot validation accuracy
+        axs[1, 1].plot(self.val_accuracies)
+        axs[1, 1].set_title('Validation Accuracy')
+        axs[1, 1].set_xlabel('Epoch')
+        axs[1, 1].set_ylabel('Accuracy')
+        axs[1, 1].grid(True)
         
         plt.tight_layout()
         plt.savefig(os.path.join(self.save_path, 'training_results.png'))
         plt.close()
         
-        # Also create a standalone figure with a more informative title
-        plt.figure(figsize=(10, 6))
-        plt.plot(self.train_losses, label='Train Loss')
-        plt.plot(self.val_losses, label='Val Loss')
-        plt.title(f'Training and Validation Loss\n{self.experiment_metadata["model_name"]}')
-        plt.xlabel('Epoch')
-        plt.ylabel('Loss')
-        plt.legend()
-        plt.grid(True)
-        plt.savefig(os.path.join(self.save_path, 'loss_curves.png'))
-        plt.close()
-        
-        plt.figure(figsize=(10, 6))
-        plt.plot(self.train_accuracies, label='Train Accuracy')
-        plt.plot(self.val_accuracies, label='Val Accuracy')
-        plt.title(f'Training and Validation Accuracy\n{self.experiment_metadata["model_name"]}')
-        plt.xlabel('Epoch')
-        plt.ylabel('Accuracy')
-        plt.legend()
-        plt.grid(True)
-        plt.savefig(os.path.join(self.save_path, 'accuracy_curves.png'))
-        plt.close()
-        
-        # Additionally plot batch losses across all epochs
-        if len(self.batch_train_losses) > 0:
-            plt.figure(figsize=(12, 6))
-            plt.plot(self.batch_train_losses)
-            plt.title('Batch Losses Across All Epochs')
-            plt.xlabel('Batch')
-            plt.ylabel('Loss')
-            plt.grid(True)
-            plt.savefig(os.path.join(self.save_path, 'batch_losses.png'))
-            plt.close()
-        
         # Also plot confusion matrix
         self.plot_confusion_matrix()
-<<<<<<< HEAD
-        
-    def plot_confusion_matrix(self):
-        """Plot confusion matrix for validation data."""
-=======
     
     def plot_confusion_matrix(self, data_loader=None, epoch=None, mode='val'):
         """
@@ -528,7 +381,6 @@
             mode: 'val' or 'test' mode
         """
         # Set evaluation mode
->>>>>>> 23f810c3
         self.model.eval()
         
         # Use validation loader if not specified
@@ -596,24 +448,6 @@
         plt.savefig(os.path.join(self.save_path, f'confusion_matrix_{mode}{epoch_str}.png'))
         plt.close()
         
-<<<<<<< HEAD
-        # Create normalized confusion matrix
-        if np.sum(cm) > 0:  # Avoid division by zero
-            cm_norm = cm.astype('float') / cm.sum(axis=1)[:, np.newaxis]
-            plt.figure(figsize=(10, 8))
-            sns.heatmap(cm_norm, annot=True, fmt='.2f', cmap='Blues')
-            plt.xlabel('Predicted')
-            plt.ylabel('True')
-            plt.title('Normalized Confusion Matrix')
-            plt.savefig(os.path.join(self.save_path, 'confusion_matrix_normalized.png'))
-            plt.close()
-        
-        # Also save classification report
-        report = classification_report(all_labels, all_preds, output_dict=True)
-        pd.DataFrame(report).transpose().to_csv(os.path.join(self.save_path, 'classification_report.csv'))
-        
-        return cm
-=======
         # Generate and save classification report
         report = classification_report(all_labels, all_preds, output_dict=True)
         report_df = pd.DataFrame(report).transpose()
@@ -638,5 +472,4 @@
         # Save report
         report_df.to_csv(os.path.join(self.save_path, f'classification_report_{mode}{epoch_str}.csv'))
         
-        return report_df
->>>>>>> 23f810c3
+        return report_df