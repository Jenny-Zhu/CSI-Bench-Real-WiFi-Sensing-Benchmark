--- conflicted
+++ resolved
@@ -3,10 +3,6 @@
 
 # Logs
 experiments/
-<<<<<<< HEAD
-*.pyc
-/results
-=======
 /*/__pycache__
 .ipynb_checkpoints/
 
@@ -21,5 +17,4 @@
 result/
 /results
 result_analysis/.DS_Store
-.DS_Store
->>>>>>> 22fd1f18
+.DS_Store